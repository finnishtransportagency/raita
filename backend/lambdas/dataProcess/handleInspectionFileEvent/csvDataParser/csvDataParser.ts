import { ParseValueResult } from '../../../../types';
import { log } from '../../../../utils/logger';
import { Raportti } from './db/model/Raportti';
import { convertToDBRow, getDBConnection, writeRowsToDB } from './db/dbUtil';
import { ohlSchema } from './csvSchemas/ohlCsvSchema';
import { amsSchema } from './csvSchemas/amsCsvSchema';
import { piSchema } from './csvSchemas/piCsvSchema';
import { rcSchema } from './csvSchemas/rcCsvSchema';
import { rpSchema } from './csvSchemas/rpCsvSchema';
import { tgSchema } from './csvSchemas/tgCsvSchema';
import { tsightSchema } from './csvSchemas/tsightCsvSchema';
import { ZodObject } from 'zod';
import {
  readRunningDateFromLine,
  replaceSeparators, replaceSeparatorsInHeaderLine,
  tidyUpFileBody,
  tidyUpHeaderLine,
} from './csvConversionUtils';
import { parseCSVContent } from '../../../../utils/zod-csv/csv';
import postgres from 'postgres';
import { Readable } from 'stream';
import * as readline from 'readline';
import * as events from 'events';

async function updateRaporttiStatus(
  id: number,
  status: string,
  error: null | string,
) {
  let { schema, sql } = await getDBConnection();
  let errorSubstring = error;
  if (error) {
    errorSubstring = error.substring(0, 1000);
  }
  try {
    const a = await sql`UPDATE ${sql(
      schema,
    )}.raportti SET status = ${status}, error = ${errorSubstring} WHERE id = ${id};`;
    log.info(a);
  } catch (e) {
    log.error('Error updating raportti status');
    log.error(e);
    throw e;
  }
}

//todo get all needed values from metadata
export async function insertRaporttiData(
  fileBaseName: string,
  fileNamePrefix: string,
  metadata: ParseValueResult,
  aloitus_rata_kilometri: number | null,
  kampanja: string | null,
  lopetus_rata_kilometri: number | null,
  raide_numero: number | null,
  raportin_kategoria: string | null,
  raportointiosuus: string | null,
  rataosuus_numero: string | null,
  tarkastusajon_tunniste: string | null,
  tarkastusvaunu: string | null,
  tiedoston_koko_kb: string | null,
  tiedostonimi: string | null,
  tiedostotyyppi: string | null,
): Promise<number> {
  const data: Raportti = {
    aloitus_rata_kilometri,
    kampanja,
    lopetus_rata_kilometri,
    raide_numero,
    raportin_kategoria,
    raportointiosuus,
    rataosuus_numero,
    tarkastusajon_tunniste,
    tarkastusvaunu,
    tiedoston_koko_kb,
    tiedostonimi,
    tiedostotyyppi,
    zip_tiedostonimi: fileBaseName,
    zip_vastaanotto_pvm: new Date(),
    zip_vastaanotto_vuosi: new Date(),
    pvm: new Date(),
    vuosi: new Date(),
    jarjestelma: fileNamePrefix,
  };

  let { schema, sql } = await getDBConnection();

  try {
    const [id] = await sql`INSERT INTO ${sql(schema)}.raportti ${sql(
      data,
    )} returning id`;
    log.info(id);
    return id.id;
  } catch (e) {
    log.error('Error inserting raportti data');
    log.error(e);
    throw e;
  }
}

async function writeCsvContentToDb(dbRows: any[], table: string) {
  log.info('write to db');
  const result: postgres.Row = await writeRowsToDB(dbRows, table);

  return result;
}

async function parseCsvData(csvFileBody: string, csvSchema: ZodObject<any>) {
  const tidyedFileBody = tidyUpFileBody(csvFileBody);
<<<<<<< HEAD
  log.info('tidyedFileBody: ' + tidyedFileBody.substring(0,600));
=======
  log.info('tidyedFileBody: ' + tidyedFileBody.substring(0, 600));
>>>>>>> 5442f61b
  const parsedCSVContent = parseCSVContent(tidyedFileBody, csvSchema);
  return { ...parsedCSVContent };
}

async function parseCsvAndWriteToDb(
  fileBody: string,
  runningDate: Date,
  reportId: number,
  fileBaseName: string,
  table: string,
  csvSchema: ZodObject<any>,
  fileNamePrefix: string,
) {
  const parsedCSVContent = await parseCsvData(fileBody, csvSchema);
  if (parsedCSVContent.success) {
    const dbRows: any[] = [];
    parsedCSVContent.validRows.forEach((row: any) =>
      dbRows.push(convertToDBRow(row, runningDate, reportId, fileNamePrefix)),
    );
    return await writeCsvContentToDb(dbRows, table);
  } else {
    const errors = parsedCSVContent.errors;
    let errorsOutString = '';

    const headerErrors = errors.header;
    errorsOutString += JSON.stringify(headerErrors);

    const rowErrors = errors.rows;
    if (rowErrors) {
      const rowKeys = Object.keys(rowErrors);
      log.info(rowKeys);
      rowKeys.forEach(key => {
        errorsOutString += key + ':';
        errorsOutString += JSON.stringify(rowErrors[key].issues);
      });
    }

    throw Error(
      'Error parsing CSV-file ' + fileBaseName + ' ' + errorsOutString,
    );
  }
}

enum ReadState {
  READING_HEADER = 'READING_HEADER',
  READING_BODY = 'READING_BODY',
}

async function handleBufferedLines(
  inputFileChunkBody: string,
  fileNamePrefix: string,
  runningDate: Date,
  reportId: number,
  fileBaseName: string,
) {
  const fileChunkBody = replaceSeparators(inputFileChunkBody);
  console.log('fileChunkBody: ' + fileChunkBody);
  switch (fileNamePrefix) {
    case 'AMS':
      await parseCsvAndWriteToDb(
        fileChunkBody,
        runningDate,
        reportId,
        fileBaseName,
        'ams_mittaus',
        amsSchema,
        fileNamePrefix,
      );
      break;
    case 'OHL':
      await parseCsvAndWriteToDb(
        fileChunkBody,
        runningDate,
        reportId,
        fileBaseName,
        'ohl_mittaus',
        ohlSchema,
        fileNamePrefix,
      );
      break;
    case 'PI':
      await parseCsvAndWriteToDb(
        fileChunkBody,
        runningDate,
        reportId,
        fileBaseName,
        'pi_mittaus',
        piSchema,
        fileNamePrefix,
      );
      break;
    case 'RC':
      await parseCsvAndWriteToDb(
        fileChunkBody,
        runningDate,
        reportId,
        fileBaseName,
        'rc_mittaus',
        rcSchema,
        fileNamePrefix,
      );
      break;
    case 'RP':
      await parseCsvAndWriteToDb(
        fileChunkBody,
        runningDate,
        reportId,
        fileBaseName,
        'rp_mittaus',
        rpSchema,
        fileNamePrefix,
      );
      break;
    case 'TG':
      await parseCsvAndWriteToDb(
        fileChunkBody,
        runningDate,
        reportId,
        fileBaseName,
        'tg_mittaus',
        tgSchema,
        fileNamePrefix,
      );
      break;
    case 'TSIGHT':
      await parseCsvAndWriteToDb(
        fileChunkBody,
        runningDate,
        reportId,
        fileBaseName,
        'tsight_mittaus',
        tsightSchema,
        fileNamePrefix,
      );
      break;

    default:
      log.warn('Unknown csv file prefix: ' + fileNamePrefix);
      throw new Error('Unknown csv file prefix:');
  }
}

export async function parseCSVFileStream(
  fileBaseName: string,
  fileStream: Readable,
  metadata: ParseValueResult,
) {
  log.info('fileBaseName: ' + fileBaseName);
  const fileNameParts = fileBaseName.split('_');
  log.info('fileNameParts: ' + fileNameParts);
  const fileNamePrefix = fileNameParts[0];
  log.info('fileNamePrefix: ' + fileNamePrefix);
  const jarjestelmä = fileNamePrefix.toUpperCase();
  log.info('jarjestelmä: ' + jarjestelmä);
  const reportId: number = await insertRaporttiData(
    fileBaseName,
    fileNamePrefix,
    metadata,
    null,
    null,
    null,
    null,
    null,
    null,
    null,
    null,
    null,
    null,
    null,
    null,
  );
  log.info('reportId: ' + reportId);
  try {
<<<<<<< HEAD
    if (file.fileBody) {
      //replace semicolons with commas; both styles in incoming csv files
      const fileBody: string = file.fileBody.replace(/;/g, ',');
      log.info('fileBody: ' + fileBody.substring(0,100));
      const runningDate = readRunningDate(file.fileBody);
      log.info('runningDate: ' + runningDate);
      switch (fileNamePrefix) {
        case 'AMS':
          await parseCsvAndWriteToDb(
            fileBody,
            runningDate,
            reportId,
            fileBaseName,
            'ams_mittaus',
            amsSchema,
            fileNamePrefix,
          );
          break;
        case 'OHL':
          await parseCsvAndWriteToDb(
            fileBody,
            runningDate,
            reportId,
            fileBaseName,
            'ohl_mittaus',
            ohlSchema,
            fileNamePrefix,
          );
          break;
        case 'PI':
          await parseCsvAndWriteToDb(
            fileBody,
            runningDate,
            reportId,
            fileBaseName,
            'pi_mittaus',
            piSchema,
            fileNamePrefix,
          );
          break;
        case 'RC':
          await parseCsvAndWriteToDb(
            fileBody,
            runningDate,
            reportId,
            fileBaseName,
            'rc_mittaus',
            rcSchema,
            fileNamePrefix,
          );
          break;
        case 'RP':
          await parseCsvAndWriteToDb(
            fileBody,
            runningDate,
            reportId,
            fileBaseName,
            'rp_mittaus',
            rpSchema,
            fileNamePrefix,
          );
          break;
        case 'TG':
          await parseCsvAndWriteToDb(
            fileBody,
            runningDate,
            reportId,
            fileBaseName,
            'tg_mittaus',
            tgSchema,
            fileNamePrefix,
          );
          break;
        case 'TSIGHT':
          await parseCsvAndWriteToDb(
            fileBody,
            runningDate,
            reportId,
            fileBaseName,
            'tsight_mittaus',
            tsightSchema,
            fileNamePrefix,
          );
          break;
=======
    try {
      let runningDate = new Date();
      let csvHeaderLine = '';

      const rl = readline.createInterface({
        input: fileStream,
        crlfDelay: Infinity,
      });
>>>>>>> 5442f61b

      let lineBuffer: string[] = [];
      const maxBufferSize = 4;

      let state = ReadState.READING_HEADER as ReadState;

      rl.on('line', line => {
        lineBuffer.push(line);

        //running date on the firstine unless it's missing; then csv column headers on the first line
        if (state == ReadState.READING_HEADER && lineBuffer.length === 1) {
          if (lineBuffer[0].search('Running Date') != -1) {
            runningDate = readRunningDateFromLine(lineBuffer[0]);
            console.log('runningdate set: ' + runningDate);
          } else {
            csvHeaderLine = lineBuffer[0];
            state = ReadState.READING_BODY;
            lineBuffer = [];
            console.log('csvHeaderLine set 0: ' + csvHeaderLine);
          }
        }

        //csv column headers on the second line when running date was found on the first
        if (state == ReadState.READING_HEADER && lineBuffer.length === 2) {
          csvHeaderLine = lineBuffer[1];
          state = ReadState.READING_BODY;
          lineBuffer = [];
          console.log('csvHeaderLine set: ' + csvHeaderLine);
        }

        //read body lines as maxBufferSize chunks, put column headers at beginning on each chunk so zod-csv can hadle them
        if (state == ReadState.READING_BODY) {
          if (lineBuffer.length > maxBufferSize) {
            handleBufferedLines(
              csvHeaderLine.concat('\r\n').concat(lineBuffer.join('\r\n')),
              fileNamePrefix,
              runningDate,
              reportId,
              fileBaseName,
            );
            lineBuffer = [];
          }
        }
      });

      await events.EventEmitter.once(rl, 'close');
      console.log('Reading file line by line with readline done.');


      // Last content of lineBuffer not handled yet
      console.log("state now: " + state);
      console.log("file now: " +  csvHeaderLine.concat('\r\n').concat(lineBuffer.join('\r\n')));
      if (state == ReadState.READING_BODY && lineBuffer.length) {
        handleBufferedLines(
          csvHeaderLine.concat('\r\n').concat(lineBuffer.join('\r\n')),
          fileNamePrefix,
          runningDate,
          reportId,
          fileBaseName,
        );
      }
<<<<<<< HEAD
      log.info('HEllo suscses');
      await updateRaporttiStatus(reportId, 'SUCCESS', null);
      log.info('HEllo suscses done');
      return 'success';
    } else {
      log.warn('CVS file has no content');
      throw new Error('CVS file has no content');
=======


      const used = process.memoryUsage().heapUsed / 1024 / 1024;
      console.log(
        `The script uses approximately ${Math.round(used * 100) / 100} MB`,
      );
    } catch (err) {
      console.error(err);
>>>>>>> 5442f61b
    }

    log.info('HEllo suscses');
    await updateRaporttiStatus(reportId, 'SUCCESS', null);
    log.info('HEllo suscses done');
    return 'success';
  } catch (e) {
    log.warn('csv parsing error ' + e.toString());
    await updateRaporttiStatus(reportId, 'ERROR', e.toString());
    return 'error';
  }
}<|MERGE_RESOLUTION|>--- conflicted
+++ resolved
@@ -107,11 +107,7 @@
 
 async function parseCsvData(csvFileBody: string, csvSchema: ZodObject<any>) {
   const tidyedFileBody = tidyUpFileBody(csvFileBody);
-<<<<<<< HEAD
-  log.info('tidyedFileBody: ' + tidyedFileBody.substring(0,600));
-=======
   log.info('tidyedFileBody: ' + tidyedFileBody.substring(0, 600));
->>>>>>> 5442f61b
   const parsedCSVContent = parseCSVContent(tidyedFileBody, csvSchema);
   return { ...parsedCSVContent };
 }
@@ -285,92 +281,6 @@
   );
   log.info('reportId: ' + reportId);
   try {
-<<<<<<< HEAD
-    if (file.fileBody) {
-      //replace semicolons with commas; both styles in incoming csv files
-      const fileBody: string = file.fileBody.replace(/;/g, ',');
-      log.info('fileBody: ' + fileBody.substring(0,100));
-      const runningDate = readRunningDate(file.fileBody);
-      log.info('runningDate: ' + runningDate);
-      switch (fileNamePrefix) {
-        case 'AMS':
-          await parseCsvAndWriteToDb(
-            fileBody,
-            runningDate,
-            reportId,
-            fileBaseName,
-            'ams_mittaus',
-            amsSchema,
-            fileNamePrefix,
-          );
-          break;
-        case 'OHL':
-          await parseCsvAndWriteToDb(
-            fileBody,
-            runningDate,
-            reportId,
-            fileBaseName,
-            'ohl_mittaus',
-            ohlSchema,
-            fileNamePrefix,
-          );
-          break;
-        case 'PI':
-          await parseCsvAndWriteToDb(
-            fileBody,
-            runningDate,
-            reportId,
-            fileBaseName,
-            'pi_mittaus',
-            piSchema,
-            fileNamePrefix,
-          );
-          break;
-        case 'RC':
-          await parseCsvAndWriteToDb(
-            fileBody,
-            runningDate,
-            reportId,
-            fileBaseName,
-            'rc_mittaus',
-            rcSchema,
-            fileNamePrefix,
-          );
-          break;
-        case 'RP':
-          await parseCsvAndWriteToDb(
-            fileBody,
-            runningDate,
-            reportId,
-            fileBaseName,
-            'rp_mittaus',
-            rpSchema,
-            fileNamePrefix,
-          );
-          break;
-        case 'TG':
-          await parseCsvAndWriteToDb(
-            fileBody,
-            runningDate,
-            reportId,
-            fileBaseName,
-            'tg_mittaus',
-            tgSchema,
-            fileNamePrefix,
-          );
-          break;
-        case 'TSIGHT':
-          await parseCsvAndWriteToDb(
-            fileBody,
-            runningDate,
-            reportId,
-            fileBaseName,
-            'tsight_mittaus',
-            tsightSchema,
-            fileNamePrefix,
-          );
-          break;
-=======
     try {
       let runningDate = new Date();
       let csvHeaderLine = '';
@@ -379,7 +289,6 @@
         input: fileStream,
         crlfDelay: Infinity,
       });
->>>>>>> 5442f61b
 
       let lineBuffer: string[] = [];
       const maxBufferSize = 4;
@@ -441,15 +350,6 @@
           fileBaseName,
         );
       }
-<<<<<<< HEAD
-      log.info('HEllo suscses');
-      await updateRaporttiStatus(reportId, 'SUCCESS', null);
-      log.info('HEllo suscses done');
-      return 'success';
-    } else {
-      log.warn('CVS file has no content');
-      throw new Error('CVS file has no content');
-=======
 
 
       const used = process.memoryUsage().heapUsed / 1024 / 1024;
@@ -458,7 +358,6 @@
       );
     } catch (err) {
       console.error(err);
->>>>>>> 5442f61b
     }
 
     log.info('HEllo suscses');
