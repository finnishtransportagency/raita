--- conflicted
+++ resolved
@@ -1,22 +1,15 @@
 // tidy up csv header line so headers are correct form for validating
 import { log } from '../../../../utils/logger';
-<<<<<<< HEAD
-import { ZodObject } from 'zod';
-=======
 import { Readable } from 'stream';
 import * as readline from 'readline';
->>>>>>> 5442f61b
 
 function tidyUpDataLines(csvDataLines: string): string {
   var tidyedLines = csvDataLines.replace(/NaN/g, '');
   log.info('tidyedLines: ' + tidyedLines);
   return tidyedLines;
 }
-<<<<<<< HEAD
-=======
 
 export function tidyUpHeaderLine(csvHeaderLine: string): string {
->>>>>>> 5442f61b
 
   var tidyedHeaderLine = csvHeaderLine
     //prefix second ajonopeus fields
@@ -145,27 +138,6 @@
     //trash first line; csv headears are on the second
     fileBody = csvFileBody.slice(firstNewLinePos + 2);
   }
-<<<<<<< HEAD
-
-  const secondNewLinePos = fileBody.search(/\r\n|\r|\n/);
-  const csvHeaderLine = fileBody.slice(0, secondNewLinePos);
-  log.info('csvHeaderLine: ' + csvHeaderLine);
-  const csvDataLines = fileBody.slice(secondNewLinePos);
-  let tidyHeaderLine = tidyUpHeaderLine(csvHeaderLine);
-  let tidyDataLines = tidyUpDataLines(csvDataLines);
-  //TODO make more generic to any missing column?
-  log.info('tidyHeaderLine.substring(0,6)' + tidyHeaderLine.substring(0, 10));
-  if (tidyHeaderLine.substring(0, 10) != '\"sscount\"') {
-    tidyHeaderLine = '\"sscount\",' + tidyHeaderLine;
-    log.info('tidyHeaderLine new' + tidyHeaderLine.substring(0, 15));
-    tidyDataLines = tidyDataLines.replace(/\n/g, '\n,');
-    log.info(
-      'tidyDataLines.substring(0,10000)' + tidyDataLines.substring(0,10000),
-    );
-  }
-
-  return tidyHeaderLine.concat(tidyDataLines);
-=======
 
   const secondNewLinePos = fileBody.search(/\r\n|\r|\n/);
   const csvHeaderLine = fileBody.slice(0, secondNewLinePos);
@@ -229,5 +201,4 @@
     return resultFileBody;
   }
   return line;
->>>>>>> 5442f61b
 }