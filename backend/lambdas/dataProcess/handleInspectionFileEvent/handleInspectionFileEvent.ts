--- conflicted
+++ resolved
@@ -15,14 +15,9 @@
   isKnownSuffix,
 } from '../../utils';
 import { parseFileMetadata } from './parseFileMetadata';
-<<<<<<< HEAD
-import { IAdminLogger } from '../../../utils/adminLogger';
-import { PostgresLogger } from '../../../utils/postgresLogger';
-import cloneable from 'cloneable-readable';
-=======
 import { IAdminLogger } from '../../../utils/adminLog/types';
 import { PostgresLogger } from '../../../utils/adminLog/postgresLogger';
->>>>>>> 08659464
+import cloneable from 'cloneable-readable';
 
 export function getLambdaConfigOrFail() {
   const getEnv = getGetEnvWithPreassignedContext('Metadata parser lambda');
@@ -101,7 +96,6 @@
           }
           return null;
         }
-<<<<<<< HEAD
 
         if (fileStreamResult && fileStreamResult.fileStream) {
 
@@ -137,35 +131,6 @@
     // TODO: Now error in any of file causes a general error to be logged and potentially causes valid files not to be processed.
     // Switch to granular error handling.
     // Check if lambda supports es2022 and if so, switch to Promise.allSettled
-=======
-        const parseResults = await parseFileMetadata({
-          keyData,
-          file,
-          spec,
-        });
-        if (parseResults.errors) {
-          await adminLogger.error(
-            `Tiedoston ${keyData.fileName} metadatan parsinnassa tapahtui virheitä. Metadata tallennetaan tietokantaan puutteellisena.`,
-          );
-        } else {
-          await adminLogger.info(`Tiedosto parsittu: ${key}`);
-        }
-        return {
-          // key is sent to be stored in url decoded format to db
-          key,
-          file_name: keyData.fileName,
-          bucket_arn: eventRecord.s3.bucket.arn,
-          bucket_name: eventRecord.s3.bucket.name,
-          size: eventRecord.s3.object.size,
-          metadata: parseResults.metadata,
-          hash: parseResults.hash,
-          tags: file.tags,
-        };
-      });
-      // TODO: Now error in any of file causes a general error to be logged and potentially causes valid files not to be processed.
-      // Switch to granular error handling.
-      // Check if lambda supports es2022 and if so, switch to Promise.allSettled
->>>>>>> 08659464
 
       const entries = await Promise.all(recordResults).then(
         results => results.filter(x => Boolean(x)) as Array<FileMetadataEntry>,
