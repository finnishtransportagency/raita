import { S3Event } from 'aws-lambda';
import {
  FileMetadataEntry,
  IExtractionSpec,
  IFileResult,
  ParseValueResult,
} from '../../../types';
import { extractPathData } from './pathDataParser';
import { extractFileNameData } from './fileNameDataParser';
import {
  calculateHash,
  extractFileContentData,
  shouldCalculateHash,
  shouldParseContent,
} from './contentDataParser';
import { log } from '../../../utils/logger';
import BackendFacade from '../../../ports/backend';
import {
  getGetEnvWithPreassignedContext,
  isRaitaSourceSystem,
} from '../../../../utils';
import { decodeS3EventPropertyString, getKeyData, KeyData } from '../../utils';

function getLambdaConfigOrFail() {
  const getEnv = getGetEnvWithPreassignedContext('Metadata parser lambda');
  return {
    configurationFile: getEnv('CONFIGURATION_FILE'),
    configurationBucket: getEnv('CONFIGURATION_BUCKET'),
    openSearchDomain: getEnv('OPENSEARCH_DOMAIN'),
    region: getEnv('REGION'),
    metadataIndex: getEnv('METADATA_INDEX'),
  };
}

export type IMetadataParserConfig = ReturnType<typeof getLambdaConfigOrFail>;

/**
 * Currently function takes in S3 events. This has implication that file port
 * does not make sense conceptually as we are committed in S3 from the outset.
 * Should we make the handling more generic from the start, accepting also HTTP trigger
 * events and using Strategy pattern possibly to plug in correct file backend based on
 * config or even event details.
 *
 * TODO: Parsing should be extracted out out the S3Event handler.
 *
 */
export async function handleInspectionFileEvent(event: S3Event): Promise<void> {
  const config = getLambdaConfigOrFail();
  const backend = BackendFacade.getBackend(config);
  try {
    const spec = await backend.specs.getSpecification();
    const recordResults = event.Records.map<Promise<FileMetadataEntry | null>>(
      async eventRecord => {
        const file = await backend.files.getFile(eventRecord);
        const key = decodeS3EventPropertyString(eventRecord.s3.object.key);
        const keyData = getKeyData(key);
        // Return empty null result if the top level folder does not match any of the names
        // of the designated source systems.
<<<<<<< HEAD
        if (!isRaitaSourceSystem(keyData.rootFolder)) {
          logger.logError(
=======
        if (!isRaitaSourceSystem(rootFolder)) {
          log.warn(
>>>>>>> 5b2ad774
            `Ignoring file ${eventRecord.s3.object.key} outside Raita source system folders.`,
          );
          return null;
        }
        const parseResults = await parseFileMetadata({
          keyData,
          file,
          spec,
        });
        return {
          file_name: keyData.fileName,
          key,
          bucket_arn: eventRecord.s3.bucket.arn,
          bucket_name: eventRecord.s3.bucket.name,
          size: eventRecord.s3.object.size,
          ...parseResults,
          tags: file.tags,
        };
      },
    );
    // TODO: Now error in any of file causes a general error to be logged and potentially causes valid files not to be processed.
    // Switch to granular error handling.
    // Check if lambda supports es2022 and if so, switch to Promise.allSettled

    const entries = await Promise.all(recordResults).then(
      results => results.filter(x => Boolean(x)) as Array<FileMetadataEntry>,
    );

    await backend.metadataStorage.saveFileMetadata(entries);
  } catch (err) {
    // TODO: Figure out proper error handling.
    log.error(`An error occured while processing events: ${err}`);
  }
}

async function parseFileMetadata({
  keyData,
  file,
  spec,
}: {
  keyData: KeyData;
  file: IFileResult;
  spec: IExtractionSpec;
}): Promise<{ metadata: ParseValueResult; hash: string | undefined }> {
  const fileNameData = extractFileNameData(
    keyData,
    spec.fileNameExtractionSpec,
  );
  const pathData = extractPathData(keyData, spec.folderTreeExtractionSpec);
  const fileBody = file.fileBody?.toString();
  const fileContentData =
    shouldParseContent(keyData.fileSuffix) && fileBody
      ? extractFileContentData(spec, fileBody)
      : {};
  const hash =
    shouldCalculateHash(keyData.fileSuffix) && fileBody
      ? calculateHash(fileBody)
      : undefined;

  return {
    metadata: {
      ...pathData,
      ...fileContentData,
      ...fileNameData,
    },
    hash,
  };
}<|MERGE_RESOLUTION|>--- conflicted
+++ resolved
@@ -56,13 +56,8 @@
         const keyData = getKeyData(key);
         // Return empty null result if the top level folder does not match any of the names
         // of the designated source systems.
-<<<<<<< HEAD
         if (!isRaitaSourceSystem(keyData.rootFolder)) {
-          logger.logError(
-=======
-        if (!isRaitaSourceSystem(rootFolder)) {
           log.warn(
->>>>>>> 5b2ad774
             `Ignoring file ${eventRecord.s3.object.key} outside Raita source system folders.`,
           );
           return null;
