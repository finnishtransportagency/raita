import { S3Event } from 'aws-lambda';
import { FileMetadataEntry } from '../../../types';

import { log } from '../../../utils/logger';
import BackendFacade from '../../../ports/backend';
import {
  getGetEnvWithPreassignedContext,
  isRaitaSourceSystem,
} from '../../../../utils';
import {
  getDecodedS3ObjectKey,
  getKeyData,
  getOriginalZipNameFromPath,
  isKnownIgnoredSuffix,
  isKnownSuffix,
} from '../../utils';
import { parseFileMetadata } from './parseFileMetadata';
import { IAdminLogger } from '../../../utils/adminLogger';
import { PostgresLogger } from '../../../utils/postgresLogger';
<<<<<<< HEAD
import { parseCSVFile } from './csvDataParser/csvDataParser';
import { fileSuffixesToIncludeInMetadataParsing } from '../../../../constants';
=======
import { parseCSVFileStream } from './csvDataParser/csvDataParser';
import { fileSuffixesToIncludeInMetadataParsing } from '../../../../constants';
import cloneable from 'cloneable-readable';
>>>>>>> 5442f61b

function getLambdaConfigOrFail() {
  const getEnv = getGetEnvWithPreassignedContext('Metadata parser lambda');
  return {
    configurationFile: getEnv('CONFIGURATION_FILE'),
    configurationBucket: getEnv('CONFIGURATION_BUCKET'),
    openSearchDomain: getEnv('OPENSEARCH_DOMAIN'),
    region: getEnv('REGION'),
    metadataIndex: getEnv('METADATA_INDEX'),
  };
}

const adminLogger: IAdminLogger = new PostgresLogger();

export type IMetadataParserConfig = ReturnType<typeof getLambdaConfigOrFail>;

/**
 * Currently function takes in S3 events. This has implication that file port
 * does not make sense conceptually as we are committed in S3 from the outset.
 * Should we make the handling more generic from the start, accepting also HTTP trigger
 * events and using Strategy pattern possibly to plug in correct file backend based on
 * config or even event details.
 *
 * TODO: Parsing should be extracted out out the S3Event handler.
 *
 */
export async function handleInspectionFileEvent(event: S3Event): Promise<void> {
  const config = getLambdaConfigOrFail();
  const backend = BackendFacade.getBackend(config);
  let currentKey: string = ''; // for logging in case of errors
  try {
    const spec = await backend.specs.getSpecification();
    const recordResults = event.Records.map<Promise<FileMetadataEntry | null>>(
      async eventRecord => {
        const key = getDecodedS3ObjectKey(eventRecord);
        currentKey = key;
        log.info({ fileName: key }, 'Start handler');
        const fileStreamResult = await backend.files.getFileStream(eventRecord);
        const keyData = getKeyData(key);
        const zipFile = getOriginalZipNameFromPath(keyData.path);
        await adminLogger.init('data-inspection', zipFile);
        // Return empty null result if the top level folder does not match any of the names
        // of the designated source systems.
        if (!isRaitaSourceSystem(keyData.rootFolder)) {
          log.warn(`Ignoring file ${key} outside Raita source system folders.`);
          await adminLogger.error(
            `Tiedosto ${key} on väärässä tiedostopolussa ja sitä ei käsitellä`,
          );
          return null;
        }
        if (!isKnownSuffix(keyData.fileSuffix)) {
          if (isKnownIgnoredSuffix(keyData.fileSuffix)) {
            log.info(
              `Ignoring file ${key} with known ignored suffix ${keyData.fileSuffix}`,
            );
          } else {
            log.error(
              `Ignoring file ${key} with unknown suffix ${keyData.fileSuffix}`,
            );
          }
          await adminLogger.warn(
            `Tiedosto ${key} sisältää tuntemattoman tiedostopäätteen ja sitä ei käsitellä`,
          );
          return null;
        }
<<<<<<< HEAD
        const parseResults = await parseFileMetadata({
          keyData,
          file,
          spec,
        });
        if (parseResults.errors) {
          await adminLogger.error(
            `Tiedoston ${keyData.fileName} metadatan parsinnassa tapahtui virheitä. Metadata tallennetaan tietokantaan puutteellisena.`,
          );
        } else {
          await adminLogger.info(`Tiedosto parsittu: ${key}`);
          //call here csv parsing  parseCsvData(); ?
          if (
            keyData.fileSuffix ===
            fileSuffixesToIncludeInMetadataParsing.CSV_FILE
          ) {
            log.info('csv parse file: ' + keyData.fileBaseName);
            const result = await parseCSVFile(
              keyData.fileBaseName,
              file,
              parseResults.metadata,
            );
            log.info('csv parsing result: ' + result);
          }
        }
        return {
          // key is sent to be stored in url decoded format to db
          key,
          file_name: keyData.fileName,
          bucket_arn: eventRecord.s3.bucket.arn,
          bucket_name: eventRecord.s3.bucket.name,
          size: eventRecord.s3.object.size,
          metadata: parseResults.metadata,
          hash: parseResults.hash,
          tags: file.tags,
        };
=======

        if (fileStreamResult && fileStreamResult.fileStream) {
          const originalStream = cloneable(fileStreamResult.fileStream);
          const fileStreamToCsvParse = originalStream.clone();

          const parseResults = await parseFileMetadata({
            keyData,
            file: fileStreamResult,
            spec,
          });

          if (parseResults.errors) {
            await adminLogger.error(
              `Tiedoston ${keyData.fileName} metadatan parsinnassa tapahtui virheitä. Metadata tallennetaan tietokantaan puutteellisena.`,
            );
          } else {
            await adminLogger.info(`Tiedosto parsittu: ${key}`);
            //call here csv parsing  parseCsvData(); ?
            if (
              keyData.fileSuffix ===
              fileSuffixesToIncludeInMetadataParsing.CSV_FILE
            ) {
              log.info('csv parse file: ' + keyData.fileBaseName);
              const result = await parseCSVFileStream(
                keyData.fileBaseName,
                fileStreamToCsvParse,
                parseResults.metadata,
              );
              log.info('csv parsing result: ' + result);
            }
          }

          return {
            // key is sent to be stored in url decoded format to db
            key,
            file_name: keyData.fileName,
            bucket_arn: eventRecord.s3.bucket.arn,
            bucket_name: eventRecord.s3.bucket.name,
            size: eventRecord.s3.object.size,
            metadata: parseResults.metadata,
            hash: parseResults.hash,
            tags: fileStreamResult.tags,
          };
        } else return null;
>>>>>>> 5442f61b
      },
    );
    // TODO: Now error in any of file causes a general error to be logged and potentially causes valid files not to be processed.
    // Switch to granular error handling.
    // Check if lambda supports es2022 and if so, switch to Promise.allSettled

    const entries = await Promise.all(recordResults).then(
      results => results.filter(x => Boolean(x)) as Array<FileMetadataEntry>,
    );

    await backend.metadataStorage.saveFileMetadata(entries);
  } catch (err) {
    // TODO: Figure out proper error handling.
    log.error(`An error occured while processing events: ${err}`);
    await adminLogger.error(
      `Tiedoston ${currentKey} käsittely epäonnistui. Metadataa ei tallennettu.`,
    );
  }
}<|MERGE_RESOLUTION|>--- conflicted
+++ resolved
@@ -17,14 +17,9 @@
 import { parseFileMetadata } from './parseFileMetadata';
 import { IAdminLogger } from '../../../utils/adminLogger';
 import { PostgresLogger } from '../../../utils/postgresLogger';
-<<<<<<< HEAD
-import { parseCSVFile } from './csvDataParser/csvDataParser';
-import { fileSuffixesToIncludeInMetadataParsing } from '../../../../constants';
-=======
 import { parseCSVFileStream } from './csvDataParser/csvDataParser';
 import { fileSuffixesToIncludeInMetadataParsing } from '../../../../constants';
 import cloneable from 'cloneable-readable';
->>>>>>> 5442f61b
 
 function getLambdaConfigOrFail() {
   const getEnv = getGetEnvWithPreassignedContext('Metadata parser lambda');
@@ -90,44 +85,6 @@
           );
           return null;
         }
-<<<<<<< HEAD
-        const parseResults = await parseFileMetadata({
-          keyData,
-          file,
-          spec,
-        });
-        if (parseResults.errors) {
-          await adminLogger.error(
-            `Tiedoston ${keyData.fileName} metadatan parsinnassa tapahtui virheitä. Metadata tallennetaan tietokantaan puutteellisena.`,
-          );
-        } else {
-          await adminLogger.info(`Tiedosto parsittu: ${key}`);
-          //call here csv parsing  parseCsvData(); ?
-          if (
-            keyData.fileSuffix ===
-            fileSuffixesToIncludeInMetadataParsing.CSV_FILE
-          ) {
-            log.info('csv parse file: ' + keyData.fileBaseName);
-            const result = await parseCSVFile(
-              keyData.fileBaseName,
-              file,
-              parseResults.metadata,
-            );
-            log.info('csv parsing result: ' + result);
-          }
-        }
-        return {
-          // key is sent to be stored in url decoded format to db
-          key,
-          file_name: keyData.fileName,
-          bucket_arn: eventRecord.s3.bucket.arn,
-          bucket_name: eventRecord.s3.bucket.name,
-          size: eventRecord.s3.object.size,
-          metadata: parseResults.metadata,
-          hash: parseResults.hash,
-          tags: file.tags,
-        };
-=======
 
         if (fileStreamResult && fileStreamResult.fileStream) {
           const originalStream = cloneable(fileStreamResult.fileStream);
@@ -172,7 +129,6 @@
             tags: fileStreamResult.tags,
           };
         } else return null;
->>>>>>> 5442f61b
       },
     );
     // TODO: Now error in any of file causes a general error to be logged and potentially causes valid files not to be processed.
