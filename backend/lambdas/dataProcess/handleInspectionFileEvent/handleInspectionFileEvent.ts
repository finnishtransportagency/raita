import { S3Event, SQSEvent } from 'aws-lambda';
import { FileMetadataEntry } from '../../../types';

import { log } from '../../../utils/logger';
import BackendFacade from '../../../ports/backend';
import {
  getGetEnvWithPreassignedContext,
  isRaitaSourceSystem,
} from '../../../../utils';
import {
  getDecodedS3ObjectKey,
  getKeyData,
  getOriginalZipNameFromPath,
  isKnownIgnoredSuffix,
  isKnownSuffix,
} from '../../utils';
import { parseFileMetadata } from './parseFileMetadata';
import { IAdminLogger } from '../../../utils/adminLog/types';
import { PostgresLogger } from '../../../utils/adminLog/postgresLogger';
import {
  DBConnection,
  getDBConnection,
  updateRaporttiMetadata,
} from '../csvCommon/db/dbUtil';
import { ENVIRONMENTS } from '../../../../constants';

export function getLambdaConfigOrFail() {
  const getEnv = getGetEnvWithPreassignedContext('Metadata parser lambda');
  return {
    configurationFile: getEnv('CONFIGURATION_FILE'),
    configurationBucket: getEnv('CONFIGURATION_BUCKET'),
    inspectionBucket: getEnv('INSPECTION_BUCKET'),
    csvBucket: getEnv('CSV_BUCKET'),
    openSearchDomain: getEnv('OPENSEARCH_DOMAIN'),
    region: getEnv('REGION'),
    metadataIndex: getEnv('METADATA_INDEX'),
    environment: getEnv('ENVIRONMENT'),
    allowCSVInProd: getEnv('ALLOW_CSV_PARSING_IN_PROD'),
  };
}

const adminLogger: IAdminLogger = new PostgresLogger();
let dbConnection: DBConnection;

export type IMetadataParserConfig = ReturnType<typeof getLambdaConfigOrFail>;

/**
 * Currently function takes in S3 events. This has implication that file port
 * does not make sense conceptually as we are committed in S3 from the outset.
 * Should we make the handling more generic from the start, accepting also HTTP trigger
 * events and using Strategy pattern possibly to plug in correct file backend based on
 * config or even event details.
 *
 * TODO: Parsing should be extracted out out the S3Event handler.
 *
 */
export async function handleInspectionFileEvent(
  event: SQSEvent,
): Promise<void> {
  dbConnection = await getDBConnection();
  const config = getLambdaConfigOrFail();
  const backend = BackendFacade.getBackend(config);
  let currentKey: string = ''; // for logging in case of errors
  try {
    const spec = await backend.specs.getSpecification();
    // one event from sqs can contain multiple s3 events
    const sqsRecordResults = event.Records.map(async sqsRecord => {
      const s3Event: S3Event = JSON.parse(sqsRecord.body);
      const recordResults = s3Event.Records.map<
        Promise<FileMetadataEntry | null>
      >(async eventRecord => {
        eventRecord;
        const key = getDecodedS3ObjectKey(eventRecord);
        currentKey = key;
        log.info({ fileName: key }, 'Start inspection file handler');
        const fileStreamResult = await backend.files.getFileStream(
          eventRecord,
          true,
        );
        const keyData = getKeyData(key);
        const s3MetaData = file.metaData;
        const requireNewerParserVersion =
          s3MetaData['require-newer-parser-version'] !== undefined &&
          Number(s3MetaData['require-newer-parser-version']) === 1;
        const skipHashCheck =
          s3MetaData['skip-hash-check'] !== undefined &&
          Number(s3MetaData['skip-hash-check']) === 1;
        const invocationId = s3MetaData['invocation-id']
          ? decodeURIComponent(s3MetaData['invocation-id'])
          : getOriginalZipNameFromPath(keyData.path); // fall back to old behaviour: guess zip file name
        await adminLogger.init('data-inspection', invocationId);

        if (eventRecord.s3.object.size === 0) {
          // empty file is probably an error and will mess up searching by hash
          log.error({ message: 'Empty file, skipping', key });
          adminLogger.error(`Tyhjä tiedosto: ${key}`);
          return null;
        }
        // Return empty null result if the top level folder does not match any of the names
        // of the designated source systems.
        if (!isRaitaSourceSystem(keyData.rootFolder)) {
          log.warn(`Ignoring file ${key} outside Raita source system folders.`);
          await adminLogger.error(
            `Tiedosto ${key} on väärässä tiedostopolussa ja sitä ei käsitellä`,
          );
          return null;
        }
        if (!isKnownSuffix(keyData.fileSuffix)) {
          if (isKnownIgnoredSuffix(keyData.fileSuffix)) {
            log.info(
              `Ignoring file ${key} with known ignored suffix ${keyData.fileSuffix}`,
            );
            await adminLogger.info(
              `Tiedosto ${key} sisältää tunnetun tiedostopäätteen jota ei käsitellä: ${keyData.fileSuffix}`,
            );
          } else {
            log.error(
              `Ignoring file ${key} with unknown suffix ${keyData.fileSuffix}`,
            );
            await adminLogger.warn(
              `Tiedosto ${key} sisältää tuntemattoman tiedostopäätteen ja sitä ei käsitellä`,
            );
          }
          return null;
        }
        const parseResults = await parseFileMetadata(
          {
            keyData,
            fileStream: fileStreamResult.fileStream,
            spec,
          },
          dbConnection,
        );
        if (parseResults.errors) {
          await adminLogger.error(
            `Tiedoston ${keyData.fileName} metadatan parsinnassa tapahtui virheitä. Metadata tallennetaan tietokantaan puutteellisena.`,
          );
        } else {
          await adminLogger.info(`Tiedosto parsittu: ${key}`);
        }
<<<<<<< HEAD
        const s3MetaData = fileStreamResult.metaData;
        const skipHashCheck =
          s3MetaData['skip-hash-check'] !== undefined &&
          Number(s3MetaData['skip-hash-check']) === 1;
=======
>>>>>>> 1c05d8a8
        return {
          // key is sent to be stored in url decoded format to db
          key,
          file_name: keyData.fileName,
          bucket_arn: eventRecord.s3.bucket.arn,
          bucket_name: eventRecord.s3.bucket.name,
          size: eventRecord.s3.object.size,
          metadata: parseResults.metadata,
          hash: parseResults.hash,
          tags: fileStreamResult.tags,
          reportId: parseResults.reportId,
          options: {
            skip_hash_check: skipHashCheck,
            require_newer_parser_version: requireNewerParserVersion,
          },
        };
      });
      // TODO: Now error in any of file causes a general error to be logged and potentially causes valid files not to be processed.
      // Switch to granular error handling.
      // Check if lambda supports es2022 and if so, switch to Promise.allSettled

      const entries = await Promise.all(recordResults).then(
        results => results.filter(x => Boolean(x)) as Array<FileMetadataEntry>,
      );

      if (
        config.allowCSVInProd === 'true' ||
        config.environment !== ENVIRONMENTS.prod
      ) {
        await updateRaporttiMetadata(entries, dbConnection);
      } else {
        log.warn('CSV postgres blocked in prod');
      }
      return await backend.metadataStorage.saveFileMetadata(entries);
    });
    const settled = await Promise.allSettled(sqsRecordResults);
    await Promise.all(
      settled.map(async settledResult => {
        if (settledResult.status === 'rejected') {
          log.error({
            error: settledResult.reason,
            message: 'An error occured while processing events in array',
          });
          await adminLogger.error(
            `Tiedoston ${currentKey} käsittely epäonnistui. Metadataa ei tallennettu.`,
          );
        }
      }),
    );
  } catch (err) {
    // TODO: Figure out proper error handling.
    log.error({
      error: err,
      message: 'An error occured while processing events',
    });
    await adminLogger.error(
      `Tiedoston ${currentKey} käsittely epäonnistui. Metadataa ei tallennettu.`,
    );
  }
}<|MERGE_RESOLUTION|>--- conflicted
+++ resolved
@@ -138,13 +138,6 @@
         } else {
           await adminLogger.info(`Tiedosto parsittu: ${key}`);
         }
-<<<<<<< HEAD
-        const s3MetaData = fileStreamResult.metaData;
-        const skipHashCheck =
-          s3MetaData['skip-hash-check'] !== undefined &&
-          Number(s3MetaData['skip-hash-check']) === 1;
-=======
->>>>>>> 1c05d8a8
         return {
           // key is sent to be stored in url decoded format to db
           key,
