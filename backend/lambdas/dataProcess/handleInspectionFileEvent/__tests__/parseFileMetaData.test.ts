<<<<<<< HEAD
describe('insert raportti success', () => {
  test('success: normal run', async () => {
    // const result = await insertRaporttiData('hello', 'ams', {});
=======
import { IExtractionSpec } from '../../../../types';
import { KeyData } from '../../../utils';
import { generateMetadata, parseFileMetadata } from '../parseFileMetadata';
import { stringToStream } from './testUtils';

const ISODateRegexp =
  /[0-9]{4}-[0-9]{2}-[0-9]{2}T[0-9]{2}:[0-9]{2}:[0-9]{2}.[0-9]{3}Z/;

jest.mock('../../../../utils/logger', () => {
  return {
    log: {
      warn: jest.fn(),
      info: jest.fn(),
      log: jest.fn(),
      error: jest.fn(),
      debug: jest.fn(),
    },
    logParsingException: {
      warn: jest.fn(),
      info: jest.fn(),
      log: jest.fn(),
      error: jest.fn(),
      debug: jest.fn(),
    },
  };
});

const extractionSpec: IExtractionSpec = {
  parserVersion: '0.0.1',
  fileNameExtractionSpec: {
    txt: [
      {
        '1': { name: 'nameOnly1' },
        '2': { name: 'overlapping' },
        '3': { name: 'nameOnly2', parseAs: 'integer' },
      },
    ],
    csv: [
      {
        '1': { name: 'nameOnly1' },
        '2': { name: 'overlapping' },
        '3': { name: 'nameOnly2', parseAs: 'integer' },
      },
    ],
    pdf: [
      {
        '1': { name: 'nameOnly1' },
        '2': { name: 'overlapping' },
        '3': { name: 'nameOnly2', parseAs: 'integer' },
      },
    ],
    xlsx: [
      {
        '1': { name: 'nameOnly1' },
        '2': { name: 'overlapping' },
        '3': { name: 'nameOnly2', parseAs: 'integer' },
      },
    ],
    xls: [
      {
        '1': { name: 'nameOnly1' },
        '2': { name: 'overlapping' },
        '3': { name: 'nameOnly2', parseAs: 'integer' },
      },
    ],
  },
  folderTreeExtractionSpec: {
    '1': { name: 'pathOnly1' },
    '2': { name: 'pathOnly2' },
    '3': { name: 'overlapping' },
    '4': { name: 'filename' },
  },
  vRunFolderTreeExtractionSpec: {
    '1': { name: 'pathOnly1' },
    '2': { name: 'vPathOnly2' },
  },
  fileContentExtractionSpec: [
    {
      propertyKey: 'contentOnly1',
      pattern: {
        predefinedPatternId: 'colonSeparatedKeyValuePair',
        searchKey: 'VAL1',
      },
    },
    {
      propertyKey: 'contentOnly2',
      pattern: {
        predefinedPatternId: 'colonSeparatedKeyValuePair',
        searchKey: 'VAL2',
      },
      parseAs: 'integer',
    },
    {
      propertyKey: 'overlapping',
      pattern: {
        predefinedPatternId: 'colonSeparatedKeyValuePair',
        searchKey: 'OVERLAP',
      },
    },
  ],
  knownExceptions: {
    fileNameExtractionSpec: {
      containsUnderscore: [],
      removePrefix: [],
    },
    substituteValues: [],
  },
};

// hash for 'dummy' string
const dummyHash =
  'b5a2c96250612366ea272ffac6d9744aaf4b45aacd96aa7cfcb931ee3b558259';

const testFileBody = `ver. 5.67.53
VAL1: first value
VAL2: 123456
OVERLAP: FROMCONTENT

data here
`;
const testFileHash =
  'e53d3e1705050cad90935209f87b7ef494dcf68365f521693e06f1a5e8ac05fc';

describe('parseFileMetadata', () => {
  test('success: normal .txt', async () => {
    const keyData: KeyData = {
      path: ['test', 'path', 'FROMPATH', 'TEST_FROMNAME_112233.txt'],
      rootFolder: 'test',
      fileName: 'TEST_FROMNAME_112233.txt',
      fileBaseName: 'TEST_FROMNAME_112233',
      fileSuffix: 'txt',
      keyWithoutSuffix: 'test/path/FROMPATH/TEST_FROMNAME_112233',
    };
    const fileData = {
      fileStream: stringToStream(testFileBody),
      tags: {}, // TODO what is this
    };
    const params = {
      keyData,
      file: fileData,
      spec: extractionSpec,
    };
    const result = await parseFileMetadata(params);
    expect(result).toEqual({
      errors: false,
      hash: testFileHash,
      metadata: {
        file_type: 'txt',
        pathOnly1: 'test',
        pathOnly2: 'path',
        nameOnly1: 'TEST',
        nameOnly2: 112233,
        contentOnly1: 'first value',
        contentOnly2: 123456,
        overlapping: 'FROMNAME',
        parsed_at_datetime: expect.stringMatching(ISODateRegexp),
        parser_version: '0.0.1',
      },
    });
  });
  test('partial: malformed filename, .csv', async () => {
    const keyData: KeyData = {
      path: ['test', 'path', 'FROMPATH', 'TOO_MAY_NAME_SEGMENTS_HERE.csv'],
      rootFolder: 'test',
      fileName: 'TOO_MAY_NAME_SEGMENTS_HERE.csv',
      fileBaseName: 'TOO_MAY_NAME_SEGMENTS_HERE',
      fileSuffix: 'csv',
      keyWithoutSuffix: 'test/path/FROMPATH/TOO_MAY_NAME_SEGMENTS_HERE',
    };
    const fileData = {
      fileStream: stringToStream('dummy'),
      tags: {}, // TODO what is this
    };
    const params = {
      keyData,
      file: fileData,
      spec: extractionSpec,
    };
    const result = await parseFileMetadata(params);
    expect(result).toEqual({
      errors: true,
      hash: dummyHash,
      metadata: {
        // data from name missing
        overlapping: 'FROMPATH',
        pathOnly1: 'test',
        pathOnly2: 'path',
        parsed_at_datetime: expect.stringMatching(ISODateRegexp),
        parser_version: '0.0.1',
      },
    });
  });
  test('partial: malformed path, .csv', async () => {
    const keyData: KeyData = {
      path: ['TOO', 'LONG', 'PATH', 'HERE', 'TEST_FROMNAME_112233.csv'],
      rootFolder: 'TOO',
      fileName: 'TEST_FROMNAME_112233.csv',
      fileBaseName: 'TEST_FROMNAME_112233',
      fileSuffix: 'csv',
      keyWithoutSuffix: 'TOO/LONG/PATH/HERE/TEST_FROMNAME_112233',
    };
    const fileData = {
      fileStream: stringToStream('dummy'),
      tags: {}, // TODO what is this
    };
    const params = {
      keyData,
      file: fileData,
      spec: extractionSpec,
    };
    const result = await parseFileMetadata(params);
    expect(result).toEqual({
      errors: true,
      hash: dummyHash,
      metadata: {
        // data from path missing
        file_type: 'csv',
        nameOnly1: 'TEST',
        nameOnly2: 112233,
        overlapping: 'FROMNAME',
        parsed_at_datetime: expect.stringMatching(ISODateRegexp),
        parser_version: '0.0.1',
      },
    });
  });
  test.skip('success: parse submission report .xlsx', () => {
    // TODO
  });
  test('partial: malformed filename, .txt', async () => {
    const keyData: KeyData = {
      path: ['test', 'path', 'FROMPATH', 'TOO_MAY_NAME_SEGMENTS_HERE.txt'],
      rootFolder: 'test',
      fileName: 'TOO_MAY_NAME_SEGMENTS_HERE.txt',
      fileBaseName: 'TOO_MAY_NAME_SEGMENTS_HERE',
      fileSuffix: 'txt',
      keyWithoutSuffix: 'test/path/FROMPATH/TOO_MAY_NAME_SEGMENTS_HERE',
    };
    const fileData = {
      fileStream: stringToStream(testFileBody),
      tags: {}, // TODO what is this
    };
    const params = {
      keyData,
      file: fileData,
      spec: extractionSpec,
    };
    const result = await parseFileMetadata(params);
    expect(result).toEqual({
      errors: true,
      hash: testFileHash,
      metadata: {
        // data from name missing
        pathOnly1: 'test',
        pathOnly2: 'path',
        contentOnly1: 'first value',
        contentOnly2: 123456,
        overlapping: 'FROMCONTENT',
        parsed_at_datetime: expect.stringMatching(ISODateRegexp),
        parser_version: '0.0.1',
      },
    });
  });
  test('partial: malformed path, .txt', async () => {
    const keyData: KeyData = {
      path: ['TOO', 'LONG', 'PATH', 'HERE', 'TEST_FROMNAME_112233.txt'],
      rootFolder: 'test',
      fileName: 'TEST_FROMNAME_112233.txt',
      fileBaseName: 'TEST_FROMNAME_112233',
      fileSuffix: 'txt',
      keyWithoutSuffix: 'TOO/LONG/PATH/HERE/TEST_FROMNAME_112233',
    };
    const fileData = {
      fileStream: stringToStream(testFileBody),
      tags: {}, // TODO what is this
    };
    const params = {
      keyData,
      file: fileData,
      spec: extractionSpec,
    };
    const result = await parseFileMetadata(params);
    expect(result).toEqual({
      errors: true,
      hash: testFileHash,
      metadata: {
        // data form path missing
        file_type: 'txt',
        nameOnly1: 'TEST',
        nameOnly2: 112233,
        contentOnly1: 'first value',
        contentOnly2: 123456,
        overlapping: 'FROMNAME',
        parsed_at_datetime: expect.stringMatching(ISODateRegexp),
        parser_version: '0.0.1',
      },
    });
  });
  test('partial: malformed content, .txt', async () => {
    const keyData: KeyData = {
      path: ['test', 'path', 'FROMPATH', 'TEST_FROMNAME_112233.txt'],
      rootFolder: 'test',
      fileName: 'TEST_FROMNAME_112233.txt',
      fileBaseName: 'TEST_FROMNAME_112233',
      fileSuffix: 'txt',
      keyWithoutSuffix: 'test/path/FROMPATH/TEST_FROMNAME_112233',
    };
    const fileData = {
      fileStream: stringToStream('dummy'),
      tags: {}, // TODO what is this
    };
    const params = {
      keyData,
      file: fileData,
      spec: extractionSpec,
    };
    const result = await parseFileMetadata(params);
    expect(result).toEqual({
      errors: false, // TODO: should this report errors if no metadata is found?
      hash: dummyHash,
      metadata: {
        // data from content missing
        file_type: 'txt',
        pathOnly1: 'test',
        pathOnly2: 'path',
        nameOnly1: 'TEST',
        nameOnly2: 112233,
        overlapping: 'FROMNAME',
        parsed_at_datetime: expect.stringMatching(ISODateRegexp),
        parser_version: '0.0.1',
      },
    });
>>>>>>> 08659464
  });
  test('success: normal .txt', async () => {
    const keyData: KeyData = {
      path: ['test', 'path', 'FROMPATH', 'TEST_FROMNAME_112233.txt'],
      rootFolder: 'test',
      fileName: 'TEST_FROMNAME_112233.txt',
      fileBaseName: 'TEST_FROMNAME_112233',
      fileSuffix: 'txt',
      keyWithoutSuffix: 'test/path/FROMPATH/TEST_FROMNAME_112233',
    };
    const fileData = {
      fileStream: stringToStream(testFileBody),
      tags: {}, // TODO what is this
    };
    const params = {
      keyData,
      file: fileData,
      spec: extractionSpec,
    };
    const result = await parseFileMetadata(params);
    expect(result).toEqual({
      errors: false,
      hash: testFileHash,
      metadata: {
        file_type: 'txt',
        pathOnly1: 'test',
        pathOnly2: 'path',
        nameOnly1: 'TEST',
        nameOnly2: 112233,
        contentOnly1: 'first value',
        contentOnly2: 123456,
        overlapping: 'FROMNAME',
        parsed_at_datetime: expect.stringMatching(ISODateRegexp),
        parser_version: '0.0.1',
      },
    });
  });
});
describe('generateMetadata', () => {
  test('success: correct format', async () => {
    const testSpec = {
      parserVersion: '0.0.1',
    };
    const result = generateMetadata(testSpec as any as IExtractionSpec);
    expect(result).toEqual({
      parser_version: '0.0.1',
      parsed_at_datetime: expect.stringMatching(ISODateRegexp),
    });
  });
});<|MERGE_RESOLUTION|>--- conflicted
+++ resolved
@@ -1,8 +1,3 @@
-<<<<<<< HEAD
-describe('insert raportti success', () => {
-  test('success: normal run', async () => {
-    // const result = await insertRaporttiData('hello', 'ams', {});
-=======
 import { IExtractionSpec } from '../../../../types';
 import { KeyData } from '../../../utils';
 import { generateMetadata, parseFileMetadata } from '../parseFileMetadata';
@@ -334,7 +329,6 @@
         parser_version: '0.0.1',
       },
     });
->>>>>>> 08659464
   });
   test('success: normal .txt', async () => {
     const keyData: KeyData = {
