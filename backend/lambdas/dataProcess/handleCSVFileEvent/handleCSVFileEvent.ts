import { Context, S3Event, SQSEvent } from 'aws-lambda';
import { log, logCSVDBException } from '../../../utils/logger';
import {
  getDecodedS3ObjectKey,
  getKeyData,
  getOriginalZipNameFromPath,
  isCsvSuffix,
} from '../../utils';
import { parseCSVFileStream } from './csvDataParser/csvDataParser';
import { S3FileRepository } from '../../../adapters/s3FileRepository';
import { IAdminLogger } from '../../../utils/adminLog/types';
import { PostgresLogger } from '../../../utils/adminLog/postgresLogger';
import { getGetEnvWithPreassignedContext } from '../../../../utils';
import { DBConnection, getDBConnection } from '../csvCommon/db/dbUtil';
import { DeleteObjectCommand, S3Client } from '@aws-sdk/client-s3';
import { lambdaRequestTracker } from 'pino-lambda';

function getLambdaConfigOrFail() {
  const getEnv = getGetEnvWithPreassignedContext('Metadata parser lambda');
  return {
    configurationFile: getEnv('CONFIGURATION_FILE'),
    csvBucket: getEnv('CSV_BUCKET'),
    region: getEnv('REGION'),
  };
}

const postgresConnection: Promise<DBConnection> = getDBConnection();
const adminLogger: IAdminLogger = new PostgresLogger(postgresConnection);
const files = new S3FileRepository();

const withRequest = lambdaRequestTracker();

export async function handleCSVFileEvent(
  event: SQSEvent,
  context: Context,
): Promise<void> {
<<<<<<< HEAD
=======
  withRequest(event, context);
  log.debug('Start csv file handler');
  log.debug(event);
  const dbConnection = await postgresConnection;
>>>>>>> bd814a6a
  let currentKey: string = ''; // for logging in case of errors
  try {
    withRequest(event, context);
    log.debug('Start csv file handler');
    log.debug(event);
    // Set preliminary value for logging invocation id or old zip file name would be used from previous invocation.
    // If exception happen before or during getting zip fiel name from metadata; loggings woul go under 'ZIP FILE ASSOCIATION FAILED' invocation id.
    let invocationId = 'ZIP FILE ASSOCIATION FAILED';
    await adminLogger.init('data-csv', invocationId);
    const dbConnection = await postgresConnection;

<<<<<<< HEAD

=======
  try {
>>>>>>> bd814a6a
    if (!dbConnection) {
      // No DB connection
      logCSVDBException.error('No db connection');
      throw new Error('No db connection');
    }
    // one event from sqs can contain multiple s3 events
    const sqsRecordResults = event.Records.map(async sqsRecord => {
      const s3Event: S3Event = JSON.parse(sqsRecord.body);
      const recordResults: Promise<
        | null
        | {
        bucket_arn: string;
        size: number;
        file_name: string;
        bucket_name: string;
        key: string;
        tags: Record<string, string>;
      }
        | any[]
      >[] = s3Event.Records.map(async eventRecord => {
        try {
          const key = getDecodedS3ObjectKey(eventRecord);
          currentKey = key;
          log.info({ fileName: key }, 'Start csv file handler');
          log.debug(eventRecord);

          const fileStreamResult = await files.getFileStream(eventRecord);
          const keyData = getKeyData(key);
<<<<<<< HEAD
          const invocationIdWithOldBehavior = getOriginalZipNameFromPath(
            keyData.path,
          ); // fall back to old behaviour: guess zip file name
          invocationId = invocationIdWithOldBehavior;
          await adminLogger.init('data-csv', invocationId);
          try {
            const s3MetaData = fileStreamResult.metaData;
            const invocationId = s3MetaData['invocation-id']
              ? decodeURIComponent(s3MetaData['invocation-id'])
              : invocationIdWithOldBehavior;
            await adminLogger.init('data-csv', invocationId);
          } catch (err) {
            log.warn(
              `An error occured in getFileStream ${currentKey}: ${err} `,
            );
            await adminLogger.warn(
              `Tiedoston ${currentKey} ei löytynyt S3:sta. Toinen prosessi on jo käsitellyt tiedoston.` +
              err.message,
            );
            return null;
          }
=======
          const s3MetaData = fileStreamResult.metaData;

          const invocationId = s3MetaData['invocation-id']
            ? decodeURIComponent(s3MetaData['invocation-id'])
            : getOriginalZipNameFromPath(keyData.path); // fall back to old behaviour: guess zip file name
          await adminLogger.init('data-csv', invocationId);

>>>>>>> bd814a6a
          if (!isCsvSuffix(keyData.fileSuffix)) {
            log.debug(
              `Ignoring file ${key} with known ignored suffix ${keyData.fileSuffix}`,
            );

            return null;
          }

          if (fileStreamResult && fileStreamResult.fileStream) {
            log.debug('csv parse file: ' + keyData.fileBaseName);
            const result = await parseCSVFileStream(
              keyData,
              fileStreamResult.fileStream,
              dbConnection,
              invocationId,
            );
            if (result == 'success') {
              const config = getLambdaConfigOrFail();
              log.debug(
                'Success reading file, deleting: ' + keyData.fileBaseName,
              );
              const command = new DeleteObjectCommand({
                Bucket: config.csvBucket,
                Key: keyData.keyWithoutSuffix + '.' + keyData.fileSuffix,
              });
              const s3Client = new S3Client({});
              const a = await s3Client.send(command);
            }

            return {
              // key is sent to be stored in url decoded format to db
              key,
              file_name: keyData.fileName,
              bucket_arn: eventRecord.s3.bucket.arn,
              bucket_name: eventRecord.s3.bucket.name,
              size: eventRecord.s3.object.size,
              tags: fileStreamResult.tags,
            };
          } else return null;
        } catch (err) {
          log.error(`An error occured while processing events: ${err}`);
          await adminLogger.error(
            `Tiedoston ${currentKey} käsittely epäonnistui. csv dataa ei tallennettu.` +
<<<<<<< HEAD
            err.message,
=======
              err.message,
>>>>>>> bd814a6a
          );
          return null;
        }
      });
      const entries = await Promise.all(recordResults).then(results =>
        log.debug(results),
      );
    });

    const settled = await Promise.allSettled(sqsRecordResults);
    await Promise.all(
      settled.map(async settledResult => {
        if (settledResult.status === 'rejected') {
          log.error({
            error: settledResult.reason,
            message: 'An error occured while processing events in array',
          });
          await adminLogger.error(
            `Tiedoston ${currentKey} käsittely epäonnistui. csv dataa ei tallennettu.`,
          );
        }
      }),
    );
  } catch (err) {
    // TODO: Figure out proper error handling.
    log.error(`An error occured while processing events: ${err}`);
    await adminLogger.error(
      `Tiedoston ${currentKey} käsittely epäonnistui. csv dataa ei tallennettu. ` +
<<<<<<< HEAD
      err.message,
=======
        err.message,
>>>>>>> bd814a6a
    );
  }
}<|MERGE_RESOLUTION|>--- conflicted
+++ resolved
@@ -34,13 +34,6 @@
   event: SQSEvent,
   context: Context,
 ): Promise<void> {
-<<<<<<< HEAD
-=======
-  withRequest(event, context);
-  log.debug('Start csv file handler');
-  log.debug(event);
-  const dbConnection = await postgresConnection;
->>>>>>> bd814a6a
   let currentKey: string = ''; // for logging in case of errors
   try {
     withRequest(event, context);
@@ -52,11 +45,6 @@
     await adminLogger.init('data-csv', invocationId);
     const dbConnection = await postgresConnection;
 
-<<<<<<< HEAD
-
-=======
-  try {
->>>>>>> bd814a6a
     if (!dbConnection) {
       // No DB connection
       logCSVDBException.error('No db connection');
@@ -68,13 +56,13 @@
       const recordResults: Promise<
         | null
         | {
-        bucket_arn: string;
-        size: number;
-        file_name: string;
-        bucket_name: string;
-        key: string;
-        tags: Record<string, string>;
-      }
+            bucket_arn: string;
+            size: number;
+            file_name: string;
+            bucket_name: string;
+            key: string;
+            tags: Record<string, string>;
+          }
         | any[]
       >[] = s3Event.Records.map(async eventRecord => {
         try {
@@ -85,7 +73,6 @@
 
           const fileStreamResult = await files.getFileStream(eventRecord);
           const keyData = getKeyData(key);
-<<<<<<< HEAD
           const invocationIdWithOldBehavior = getOriginalZipNameFromPath(
             keyData.path,
           ); // fall back to old behaviour: guess zip file name
@@ -103,19 +90,10 @@
             );
             await adminLogger.warn(
               `Tiedoston ${currentKey} ei löytynyt S3:sta. Toinen prosessi on jo käsitellyt tiedoston.` +
-              err.message,
+                err.message,
             );
             return null;
           }
-=======
-          const s3MetaData = fileStreamResult.metaData;
-
-          const invocationId = s3MetaData['invocation-id']
-            ? decodeURIComponent(s3MetaData['invocation-id'])
-            : getOriginalZipNameFromPath(keyData.path); // fall back to old behaviour: guess zip file name
-          await adminLogger.init('data-csv', invocationId);
-
->>>>>>> bd814a6a
           if (!isCsvSuffix(keyData.fileSuffix)) {
             log.debug(
               `Ignoring file ${key} with known ignored suffix ${keyData.fileSuffix}`,
@@ -159,11 +137,7 @@
           log.error(`An error occured while processing events: ${err}`);
           await adminLogger.error(
             `Tiedoston ${currentKey} käsittely epäonnistui. csv dataa ei tallennettu.` +
-<<<<<<< HEAD
-            err.message,
-=======
               err.message,
->>>>>>> bd814a6a
           );
           return null;
         }
@@ -192,11 +166,7 @@
     log.error(`An error occured while processing events: ${err}`);
     await adminLogger.error(
       `Tiedoston ${currentKey} käsittely epäonnistui. csv dataa ei tallennettu. ` +
-<<<<<<< HEAD
-      err.message,
-=======
         err.message,
->>>>>>> bd814a6a
     );
   }
 }