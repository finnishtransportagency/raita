import { Readable } from 'stream';

export * from './specification';
export * from './portDataStorage';
export * from './portFile';
export * from './portSpecification';

export type ParseValueResult = Record<string, string | number | boolean>;

export interface FileMetadataEntry {
  file_name: string;
  key: string;
  size: number;
  bucket_name: string;
  bucket_arn: string;
  metadata: ParseValueResult;
  hash: string | undefined;
<<<<<<< HEAD
  reportId: number | undefined;
=======
  options: {
    skip_hash_check?: boolean;
  };
>>>>>>> 11bb2ab6
}
export type S3CustomMetadataFields = {
  'skip-hash-check'?: string;
};
export interface IFileResult {
  fileBody: string | undefined;
  contentType: string | undefined;
  tags: Record<string, string>;
}
export interface IFileStreamResult {
  fileStream: Readable | undefined;
  contentType: string | undefined;
  tags: Record<string, string>;
  metaData: S3CustomMetadataFields;
}<|MERGE_RESOLUTION|>--- conflicted
+++ resolved
@@ -15,13 +15,10 @@
   bucket_arn: string;
   metadata: ParseValueResult;
   hash: string | undefined;
-<<<<<<< HEAD
   reportId: number | undefined;
-=======
   options: {
     skip_hash_check?: boolean;
   };
->>>>>>> 11bb2ab6
 }
 export type S3CustomMetadataFields = {
   'skip-hash-check'?: string;
