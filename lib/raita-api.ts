--- conflicted
+++ resolved
@@ -36,10 +36,7 @@
 export class RaitaApiStack extends NestedStack {
   public readonly raitaApiLambdaServiceRole: Role;
   public readonly handleFilesRequestFn: NodejsFunction;
-<<<<<<< HEAD
   public readonly handleMetaRequestFn: NodejsFunction;
-=======
->>>>>>> bfc9023d
 
   constructor(scope: Construct, id: string, props: RaitaApiStackProps) {
     super(scope, id, props);
@@ -72,26 +69,21 @@
       dataBucket: inspectionDataBucket,
       vpc,
     });
-<<<<<<< HEAD
-=======
-
->>>>>>> bfc9023d
+
     this.handleFilesRequestFn = this.createFilesRequestHandler({
       name: 'api-handler-files',
       raitaStackIdentifier,
       lambdaRole: this.raitaApiLambdaServiceRole,
       openSearchDomainEndpoint: openSearchDomain.domainEndpoint,
-<<<<<<< HEAD
-      openSearchMetadataIndex,
-      vpc,
-    });
+      openSearchMetadataIndex,
+      vpc,
+    });
+
     this.handleMetaRequestFn = this.createMetaRequestHandler({
       name: 'api-handler-meta',
       raitaStackIdentifier,
       lambdaRole: this.raitaApiLambdaServiceRole,
       openSearchDomainEndpoint: openSearchDomain.domainEndpoint,
-=======
->>>>>>> bfc9023d
       openSearchMetadataIndex,
       vpc,
     });
@@ -100,10 +92,7 @@
     const albLambdaTargets: ListenerTargetLambdas[] = [
       { lambda: handleFileRequestFn, priority: 90, path: ['/file'] },
       { lambda: this.handleFilesRequestFn, priority: 100, path: ['/files'] },
-<<<<<<< HEAD
       { lambda: this.handleMetaRequestFn, priority: 110, path: ['/meta'] },
-=======
->>>>>>> bfc9023d
     ];
 
     // ALB for API
@@ -208,7 +197,6 @@
       timeout: cdk.Duration.seconds(5),
       runtime: lambda.Runtime.NODEJS_16_X,
       handler: 'handleFilesRequest',
-<<<<<<< HEAD
       entry: path.join(
         __dirname,
         `../backend/lambdas/raitaApi/handleFilesRequest/handleFilesRequest.ts`,
@@ -239,7 +227,7 @@
     lambdaRole: Role;
     openSearchDomainEndpoint: string;
     openSearchMetadataIndex: string;
-    vpc: ec2.Vpc;
+    vpc: ec2.IVpc;
   }) {
     return new NodejsFunction(this, name, {
       functionName: `lambda-${raitaStackIdentifier}-${name}`,
@@ -250,11 +238,6 @@
       entry: path.join(
         __dirname,
         `../backend/lambdas/raitaApi/handleMetaRequest/handleMetaRequest.ts`,
-=======
-      entry: path.join(
-        __dirname,
-        `../backend/lambdas/raitaApi/handleFilesRequest/handleFilesRequest.ts`,
->>>>>>> bfc9023d
       ),
       environment: {
         OPENSEARCH_DOMAIN: openSearchDomainEndpoint,
