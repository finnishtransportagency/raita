--- conflicted
+++ resolved
@@ -9,21 +9,13 @@
 import { UserPool } from 'aws-cdk-lib/aws-cognito';
 import { Construct } from 'constructs';
 import * as path from 'path';
-<<<<<<< HEAD
 import * as opensearch from 'aws-cdk-lib/aws-opensearchservice';
 
-import { RaitaGatewayStack } from './raita-gateway';
+import { RaitaApiStack } from './raita-api';
 import { CloudfrontStack } from './raita-cloudfront';
-=======
->>>>>>> 585393e9
 import { getRaitaStackConfig, RaitaEnvironment } from './config';
 import { fileSuffixesToIncudeInMetadataParsing } from '../constants';
 import { getRemovalPolicy, isPermanentStack } from './utils';
-<<<<<<< HEAD
-=======
-import { CloudfrontStack } from './raita-cloudfront';
-import { RaitaApiStack } from './raita-api';
->>>>>>> 585393e9
 
 interface RaitaStackProps extends StackProps {
   readonly raitaEnv: RaitaEnvironment;
@@ -68,18 +60,6 @@
       vpcName: `vpc-${this.#raitaStackIdentifier}`,
       cidr: '10.0.0.0/16',
       maxAzs: 3,
-      natGateways: 0,
-      subnetConfiguration: [
-        {
-          name: 'private-subnet',
-          subnetType: ec2.SubnetType.PRIVATE_ISOLATED,
-          cidrMask: 24,
-        },
-      ],
-    });
-
-    const raitaVPC = new ec2.Vpc(this, `raita-vpc`, {
-      vpcName: `vpc-${this.#raitaStackIdentifier}`,
       natGateways: 0,
       subnetConfiguration: [
         {
