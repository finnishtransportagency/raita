import * as ec2 from 'aws-cdk-lib/aws-ec2';
import { Stack, StackProps } from 'aws-cdk-lib';
import { Construct } from 'constructs';
import { CloudfrontStack } from './raita-cloudfront';
<<<<<<< HEAD
import { FrontendStack } from './raita-frontend';
import { getRaitaStackConfig, RaitaEnvironment } from './config';
import { isPermanentStack } from './utils';
=======
import { getRaitaStackConfig, RaitaEnvironment } from './config';
>>>>>>> 40026cd8
import { ApplicationStack } from './raita-application';

interface RaitaStackProps extends StackProps {
  readonly raitaEnv: RaitaEnvironment;
  readonly stackId: string;
}

export class RaitaStack extends Stack {
  #raitaStackIdentifier: string;

  constructor(scope: Construct, id: string, props: RaitaStackProps) {
    super(scope, id, props);
    this.#raitaStackIdentifier = id.toLowerCase();
    const { raitaEnv, stackId } = props;
    const config = getRaitaStackConfig(this);

<<<<<<< HEAD
    // Get existing vpc based on predetermined attributes
    const raitaVPC = ec2.Vpc.fromVpcAttributes(this, 'rataextra-vpc', {
      ...config.vpc,
    });

    // Create application resources (db, data process resources, api resources)
    new ApplicationStack(this, 'stack-db', {
=======
    // Create vpc
    const raitaVPC = new ec2.Vpc(this, `raita-vpc`, {
      vpcName: `vpc-${this.#raitaStackIdentifier}`,
      cidr: '10.0.0.0/16',
      enableDnsHostnames: true,
      enableDnsSupport: true,
      natGateways: 0,
      subnetConfiguration: [
        {
          name: 'private-subnet',
          subnetType: ec2.SubnetType.PRIVATE_ISOLATED,
          cidrMask: 24,
        },
      ],
    });

    // Add s3 Gateway enpoint to allow for lambda access to s3
    const s3GatewayEndpoint = raitaVPC.addGatewayEndpoint('s3-endpoint', {
      service: ec2.GatewayVpcEndpointAwsService.S3,
    });

    // Create application resources (db, data process resources, api resources)
    new ApplicationStack(this, 'stack-app', {
>>>>>>> 40026cd8
      raitaStackIdentifier: this.#raitaStackIdentifier,
      raitaEnv,
      vpc: raitaVPC,
      openSearchMetadataIndex: config.openSearchMetadataIndex,
      parserConfigurationFile: config.parserConfigurationFile,
    });

<<<<<<< HEAD
    // Create frontend stack to hold frontend artifacts
    const frontendStack = new FrontendStack(this, 'stack-fe', {
      raitaEnv,
      raitaStackIdentifier: this.#raitaStackIdentifier,
    });

    // Create Cloudfront stack conditionally - only for main and prod stackIds
    // Feature branches do not provide access from outside
    if (isPermanentStack(stackId, raitaEnv)) {
      new CloudfrontStack(this, 'stack-cf', {
        raitaStackIdentifier: this.#raitaStackIdentifier,
        raitaEnv: raitaEnv,
        cloudfrontCertificateArn: config.cloudfrontCertificateArn,
        cloudfrontDomainName: config.cloudfrontDomainName,
        frontendBucket: frontendStack.frontendBucket,
      });
    }
=======
    // Create Cloudfront stack
    new CloudfrontStack(this, 'stack-cf', {
      raitaStackIdentifier: this.#raitaStackIdentifier,
      raitaEnv,
      stackId,
      cloudfrontCertificateArn: config.cloudfrontCertificateArn,
      cloudfrontDomainName: config.cloudfrontDomainName,
    });
>>>>>>> 40026cd8
  }
}<|MERGE_RESOLUTION|>--- conflicted
+++ resolved
@@ -2,13 +2,7 @@
 import { Stack, StackProps } from 'aws-cdk-lib';
 import { Construct } from 'constructs';
 import { CloudfrontStack } from './raita-cloudfront';
-<<<<<<< HEAD
-import { FrontendStack } from './raita-frontend';
 import { getRaitaStackConfig, RaitaEnvironment } from './config';
-import { isPermanentStack } from './utils';
-=======
-import { getRaitaStackConfig, RaitaEnvironment } from './config';
->>>>>>> 40026cd8
 import { ApplicationStack } from './raita-application';
 
 interface RaitaStackProps extends StackProps {
@@ -25,39 +19,13 @@
     const { raitaEnv, stackId } = props;
     const config = getRaitaStackConfig(this);
 
-<<<<<<< HEAD
     // Get existing vpc based on predetermined attributes
     const raitaVPC = ec2.Vpc.fromVpcAttributes(this, 'rataextra-vpc', {
       ...config.vpc,
     });
 
     // Create application resources (db, data process resources, api resources)
-    new ApplicationStack(this, 'stack-db', {
-=======
-    // Create vpc
-    const raitaVPC = new ec2.Vpc(this, `raita-vpc`, {
-      vpcName: `vpc-${this.#raitaStackIdentifier}`,
-      cidr: '10.0.0.0/16',
-      enableDnsHostnames: true,
-      enableDnsSupport: true,
-      natGateways: 0,
-      subnetConfiguration: [
-        {
-          name: 'private-subnet',
-          subnetType: ec2.SubnetType.PRIVATE_ISOLATED,
-          cidrMask: 24,
-        },
-      ],
-    });
-
-    // Add s3 Gateway enpoint to allow for lambda access to s3
-    const s3GatewayEndpoint = raitaVPC.addGatewayEndpoint('s3-endpoint', {
-      service: ec2.GatewayVpcEndpointAwsService.S3,
-    });
-
-    // Create application resources (db, data process resources, api resources)
     new ApplicationStack(this, 'stack-app', {
->>>>>>> 40026cd8
       raitaStackIdentifier: this.#raitaStackIdentifier,
       raitaEnv,
       vpc: raitaVPC,
@@ -65,25 +33,6 @@
       parserConfigurationFile: config.parserConfigurationFile,
     });
 
-<<<<<<< HEAD
-    // Create frontend stack to hold frontend artifacts
-    const frontendStack = new FrontendStack(this, 'stack-fe', {
-      raitaEnv,
-      raitaStackIdentifier: this.#raitaStackIdentifier,
-    });
-
-    // Create Cloudfront stack conditionally - only for main and prod stackIds
-    // Feature branches do not provide access from outside
-    if (isPermanentStack(stackId, raitaEnv)) {
-      new CloudfrontStack(this, 'stack-cf', {
-        raitaStackIdentifier: this.#raitaStackIdentifier,
-        raitaEnv: raitaEnv,
-        cloudfrontCertificateArn: config.cloudfrontCertificateArn,
-        cloudfrontDomainName: config.cloudfrontDomainName,
-        frontendBucket: frontendStack.frontendBucket,
-      });
-    }
-=======
     // Create Cloudfront stack
     new CloudfrontStack(this, 'stack-cf', {
       raitaStackIdentifier: this.#raitaStackIdentifier,
@@ -92,6 +41,5 @@
       cloudfrontCertificateArn: config.cloudfrontCertificateArn,
       cloudfrontDomainName: config.cloudfrontDomainName,
     });
->>>>>>> 40026cd8
   }
 }