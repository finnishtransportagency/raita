<<<<<<< HEAD
import {
  Stack,
  StackProps,
  CfnJson,
  CustomResource,
  RemovalPolicy,
} from 'aws-cdk-lib';
=======
>>>>>>> 91b2bf8b
import * as cdk from 'aws-cdk-lib';
import * as s3 from 'aws-cdk-lib/aws-s3';
import * as ec2 from 'aws-cdk-lib/aws-ec2';
import * as lambda from 'aws-cdk-lib/aws-lambda';
import * as iam from 'aws-cdk-lib/aws-iam';
import { Stack, StackProps } from 'aws-cdk-lib';
import { S3EventSource } from 'aws-cdk-lib/aws-lambda-event-sources';
import { NodejsFunction } from 'aws-cdk-lib/aws-lambda-nodejs';
import { Construct } from 'constructs';
import * as path from 'path';
import * as opensearch from 'aws-cdk-lib/aws-opensearchservice';
import { RaitaApiStack } from './raita-api';
import { CloudfrontStack } from './raita-cloudfront';
import { getRaitaStackConfig, RaitaEnvironment } from './config';
<<<<<<< HEAD
import {
  fileSuffixesToIncudeInMetadataParsing,
  RaitaSourceSystem,
} from '../constants';
import { createRaitaBucket, getRemovalPolicy, isPermanentStack } from './utils';
import { CloudfrontStack } from './raita-cloudfront';
import { RaitaDataIngestionStack } from './raita-data-ingestion';
=======
import { fileSuffixesToIncudeInMetadataParsing } from '../constants';
import { getRemovalPolicy, isPermanentStack } from './utils';
>>>>>>> 91b2bf8b

interface RaitaStackProps extends StackProps {
  readonly raitaEnv: RaitaEnvironment;
  readonly stackId: string;
}

export class RaitaStack extends Stack {
  #raitaStackIdentifier: string;

  constructor(scope: Construct, id: string, props: RaitaStackProps) {
    super(scope, id, props);
    const { raitaEnv, stackId } = props;
    this.#raitaStackIdentifier = id.toLowerCase();

    // OPEN: Move to parameter store?
    const config = getRaitaStackConfig(this);

    // Create buckets
    const dataBucket = createRaitaBucket({
      scope: this,
      name: 'parser-input-data',
      raitaEnv,
      raitaStackIdentifier: this.#raitaStackIdentifier,
    });

    const configurationBucket = createRaitaBucket({
      scope: this,
      name: 'parser-configuration-data',
      raitaEnv,
      raitaStackIdentifier: this.#raitaStackIdentifier,
    });

    const lambdaServiceRole = this.createServiceRole(
      'LambdaServiceRole',
      'lambda.amazonaws.com',
      'service-role/AWSLambdaVPCAccessExecutionRole',
    );

    const raitaVPC = new ec2.Vpc(this, `raita-vpc`, {
      vpcName: `vpc-${this.#raitaStackIdentifier}`,
      cidr: '10.0.0.0/16',
      enableDnsHostnames: true,
      enableDnsSupport: true,
      natGateways: 0,
      subnetConfiguration: [
        {
          name: 'private-subnet',
          subnetType: ec2.SubnetType.PRIVATE_ISOLATED,
          cidrMask: 24,
        },
      ],
    });

    // START DATA INGESTION

    // new RaitaDataIngestionStack(this, 'data-ingestion', {
    //   raitaStackIdentifier: this.#raitaStackIdentifier,
    //   raitaEnv,
    //   targetBucket: dataBucket,
    //   lambdaServiceRole,
    // });

    const dataReceptionBucket = createRaitaBucket({
      scope: this,
      name: 'data-reception',
      raitaEnv,
      raitaStackIdentifier: this.#raitaStackIdentifier,
    });

    const zipHandlerFn = this.createZipHandler({
      name: 'zip-handler',
      sourceBuckets: [dataReceptionBucket],
      targetBucket: dataBucket,
      lambdaRole: lambdaServiceRole,
      raitaStackIdentifier: this.#raitaStackIdentifier,
    });

    // END DATA INGESTION

    // Create and configure OpenSearch domain
    const openSearchDomain = this.createOpenSearchDomain({
      name: 'raitadb',
      raitaEnv: props.raitaEnv,
      vpc: raitaVPC,
    });

    // Create a ManagedPolicy that allows lambda role to call open search endpoints
    // TODO: Least privileges approach to lambda service roles (separate roles for lambdas calling OpenSearch?)
    const openSearchHttpPolicy = new iam.ManagedPolicy(
      this,
      `managedpolicy-${this.#raitaStackIdentifier}-openSearchHttpPolicy`,
      {
        roles: [lambdaServiceRole],
      },
    );
    openSearchHttpPolicy.addStatements(
      new iam.PolicyStatement({
        effect: iam.Effect.ALLOW,
        resources: [openSearchDomain.domainArn],
        actions: ['es:ESHttpPost', 'es:ESHttpGet', 'es:ESHttpPut'],
      }),
    );

    // Create meta data parser lambda
    const metadataParserFn = this.createMetadataParser({
      name: 'metadata-parser',
      sourceBuckets: [dataBucket],
      openSearchDomainEndpoint: openSearchDomain.domainEndpoint,
      openSearchMetadataIndex: config.openSearchMetadataIndex,
      configurationBucketName: configurationBucket.bucketName,
      configurationFile: config.parserConfigurationFile,
      lambdaRole: lambdaServiceRole,
      region: this.region,
    });
    // Grant lambda read to configuration bucket
    configurationBucket.grantRead(metadataParserFn);
    // Grant lamba permissions to OpenSearch index
    openSearchDomain.grantIndexReadWrite(
      config.openSearchMetadataIndex,
      metadataParserFn,
    );

    // Create API Gateway
    new RaitaApiStack(this, 'stack-api', {
      dataBucket,
      lambdaServiceRole,
      raitaEnv,
      raitaStackIdentifier: this.#raitaStackIdentifier,
      openSearchDomainEndpoint: openSearchDomain.domainEndpoint,
      openSearchMetadataIndex: config.openSearchMetadataIndex,
      vpc: raitaVPC,
    });

    // Cloudfront stack is created conditionally - only for main and prod stackIds
    // Feature branches do not provide access from outside
    if (isPermanentStack(stackId, raitaEnv)) {
      new CloudfrontStack(this, 'stack-cf', {
        raitaStackId: this.#raitaStackIdentifier,
        raitaEnv: raitaEnv,
        cloudfrontCertificateArn: config.cloudfrontCertificateArn,
        cloudfrontDomainName: config.cloudfrontDomainName,
      });
    }
  }

  /**
   * Creates the parser lambda and add S3 buckets as event sources,
   * granting lambda read access to these buckets
   */
  private createMetadataParser({
    name,
    sourceBuckets,
    openSearchDomainEndpoint,
    configurationBucketName,
    configurationFile,
    openSearchMetadataIndex,
    lambdaRole,
    region,
  }: {
    name: string;
    sourceBuckets: Array<cdk.aws_s3.Bucket>;
    openSearchDomainEndpoint: string;
    configurationBucketName: string;
    configurationFile: string;
    lambdaRole: iam.Role;
    openSearchMetadataIndex: string;
    region: string;
  }) {
    const parser = new NodejsFunction(this, name, {
      functionName: `lambda-${this.#raitaStackIdentifier}-${name}`,
      memorySize: 1024,
      timeout: cdk.Duration.seconds(5),
      runtime: lambda.Runtime.NODEJS_16_X,
      handler: 'metadataParser',
      entry: path.join(
        __dirname,
        `../backend/lambdas/metadataParser/metadataParser.ts`,
      ),
      environment: {
        OPENSEARCH_DOMAIN: openSearchDomainEndpoint,
        CONFIGURATION_BUCKET: configurationBucketName,
        CONFIGURATION_FILE: configurationFile,
        METADATA_INDEX: openSearchMetadataIndex,
        REGION: region,
      },
      role: lambdaRole,
    });

    sourceBuckets.forEach(bucket => {
      const fileSuffixes = Object.values(fileSuffixesToIncudeInMetadataParsing);
      // TODO: Currently reacts only to CREATE events
      // OPEN: Currently separate event source for each suffix type. Replace with better alternative is exists?
      fileSuffixes.forEach(suffix => {
        parser.addEventSource(
          new S3EventSource(bucket, {
            events: [s3.EventType.OBJECT_CREATED],
            filters: [
              {
                suffix,
              },
            ],
          }),
        );
      });
      bucket.grantRead(parser);
    });
    return parser;
  }

  /**
   * Creates OpenSearch domain
   */
  private createOpenSearchDomain({
    name,
    raitaEnv,
    vpc,
  }: {
    name: string;
    raitaEnv: RaitaEnvironment;
    vpc: ec2.Vpc;
  }) {
    const domainName = `${name}-${this.#raitaStackIdentifier}`;

    // TODO: Identify parameters to move to environment (and move)
    return new opensearch.Domain(this, domainName, {
      domainName,
      version: opensearch.EngineVersion.OPENSEARCH_1_0,
      removalPolicy: getRemovalPolicy(raitaEnv),
      ebs: {
        volumeSize: 10,
        volumeType: ec2.EbsDeviceVolumeType.GENERAL_PURPOSE_SSD,
      },
      capacity: {
        dataNodes: 1,
        dataNodeInstanceType: 't3.small.search',
      },
      nodeToNodeEncryption: true,
      encryptionAtRest: {
        enabled: true,
      },
      enforceHttps: true,
      vpc,
      vpcSubnets: [
        {
          subnets: vpc.isolatedSubnets.slice(0, 1),
        },
      ],
    });
  }

<<<<<<< HEAD
  private createIdentityPool(name: string) {
    return new CfnIdentityPool(this, name, {
      identityPoolName: `identitypool-${this.#raitaStackIdentifier}-${name}`,
      allowUnauthenticatedIdentities: false,
      cognitoIdentityProviders: [],
    });
  }

  private createUserPool({
    name,
    cognitoDomainPrefix,
    raitaEnv,
  }: {
    name: string;
    cognitoDomainPrefix: string;
    raitaEnv: RaitaEnvironment;
  }) {
    const userPool = new UserPool(this, name, {
      userPoolName: `userpool-${this.#raitaStackIdentifier}-${name}`,
      selfSignUpEnabled: false,
      removalPolicy: getRemovalPolicy(raitaEnv),
      signInAliases: {
        username: true,
        email: true,
      },
    });
    userPool.addDomain('cognitoDomain', {
      cognitoDomain: {
        domainPrefix: cognitoDomainPrefix,
      },
    });
    return userPool;
  }

=======
  /**
   * Creates a data bucket for the stacks
   */
  private createBucket({
    name,
    raitaEnv,
  }: {
    name: string;
    raitaEnv: RaitaEnvironment;
  }) {
    return new s3.Bucket(this, name, {
      bucketName: `s3-${this.#raitaStackIdentifier}-${name}`,
      versioned: true,
      removalPolicy: getRemovalPolicy(raitaEnv),
      autoDeleteObjects: raitaEnv === 'dev' ? true : false,
    });
  }

  /**
   * Creates service role with based on AWS managed policy
   * identified by policyName
   */
>>>>>>> 91b2bf8b
  private createServiceRole(
    name: string,
    servicePrincipal: string,
    policyName: string,
  ) {
    return new iam.Role(this, name, {
      roleName: `${name}-${this.#raitaStackIdentifier}`,
      assumedBy: new iam.ServicePrincipal(servicePrincipal),
      managedPolicies: [iam.ManagedPolicy.fromAwsManagedPolicyName(policyName)],
    });
  }

  /**
   * Creates the parser lambda and add S3 buckets as event sources,
   * granting lambda read access to these buckets
   */
  private createZipHandler({
    name,
    sourceBuckets,
    targetBucket,
    lambdaRole,
    raitaStackIdentifier,
  }: {
    name: string;
    sourceBuckets: Array<s3.Bucket>;
    targetBucket: s3.Bucket;
    lambdaRole: Role;
    raitaStackIdentifier: string;
  }) {
    const zipHandlerFn = new NodejsFunction(this, name, {
      functionName: `lambda-${raitaStackIdentifier}-${name}`,
      memorySize: 1024,
      timeout: cdk.Duration.seconds(5),
      runtime: lambda.Runtime.NODEJS_16_X,
      handler: 'handleZipCreated',
      entry: path.join(
        __dirname,
        `../backend/lambdas/handleZipCreated/handleZipCreated.ts`,
      ),
      environment: {
        TARGET_BUCKET_NAME: targetBucket.bucketName,
      },
      role: lambdaRole,
    });

    targetBucket.grantWrite(zipHandlerFn);

    sourceBuckets.forEach(bucket => {
      // Hard coded in initial setup
      const fileSuffixes = ['zip'];
      fileSuffixes.forEach(suffix => {
        zipHandlerFn.addEventSource(
          new S3EventSource(bucket, {
            events: [s3.EventType.OBJECT_CREATED],
            filters: [
              {
                suffix,
              },
            ],
          }),
        );
      });
      bucket.grantRead(zipHandlerFn);
    });
    return zipHandlerFn;
  }
}<|MERGE_RESOLUTION|>--- conflicted
+++ resolved
@@ -1,13 +1,3 @@
-<<<<<<< HEAD
-import {
-  Stack,
-  StackProps,
-  CfnJson,
-  CustomResource,
-  RemovalPolicy,
-} from 'aws-cdk-lib';
-=======
->>>>>>> 91b2bf8b
 import * as cdk from 'aws-cdk-lib';
 import * as s3 from 'aws-cdk-lib/aws-s3';
 import * as ec2 from 'aws-cdk-lib/aws-ec2';
@@ -22,18 +12,8 @@
 import { RaitaApiStack } from './raita-api';
 import { CloudfrontStack } from './raita-cloudfront';
 import { getRaitaStackConfig, RaitaEnvironment } from './config';
-<<<<<<< HEAD
-import {
-  fileSuffixesToIncudeInMetadataParsing,
-  RaitaSourceSystem,
-} from '../constants';
-import { createRaitaBucket, getRemovalPolicy, isPermanentStack } from './utils';
-import { CloudfrontStack } from './raita-cloudfront';
-import { RaitaDataIngestionStack } from './raita-data-ingestion';
-=======
 import { fileSuffixesToIncudeInMetadataParsing } from '../constants';
 import { getRemovalPolicy, isPermanentStack } from './utils';
->>>>>>> 91b2bf8b
 
 interface RaitaStackProps extends StackProps {
   readonly raitaEnv: RaitaEnvironment;
@@ -284,42 +264,6 @@
     });
   }
 
-<<<<<<< HEAD
-  private createIdentityPool(name: string) {
-    return new CfnIdentityPool(this, name, {
-      identityPoolName: `identitypool-${this.#raitaStackIdentifier}-${name}`,
-      allowUnauthenticatedIdentities: false,
-      cognitoIdentityProviders: [],
-    });
-  }
-
-  private createUserPool({
-    name,
-    cognitoDomainPrefix,
-    raitaEnv,
-  }: {
-    name: string;
-    cognitoDomainPrefix: string;
-    raitaEnv: RaitaEnvironment;
-  }) {
-    const userPool = new UserPool(this, name, {
-      userPoolName: `userpool-${this.#raitaStackIdentifier}-${name}`,
-      selfSignUpEnabled: false,
-      removalPolicy: getRemovalPolicy(raitaEnv),
-      signInAliases: {
-        username: true,
-        email: true,
-      },
-    });
-    userPool.addDomain('cognitoDomain', {
-      cognitoDomain: {
-        domainPrefix: cognitoDomainPrefix,
-      },
-    });
-    return userPool;
-  }
-
-=======
   /**
    * Creates a data bucket for the stacks
    */
@@ -342,7 +286,6 @@
    * Creates service role with based on AWS managed policy
    * identified by policyName
    */
->>>>>>> 91b2bf8b
   private createServiceRole(
     name: string,
     servicePrincipal: string,
@@ -354,59 +297,4 @@
       managedPolicies: [iam.ManagedPolicy.fromAwsManagedPolicyName(policyName)],
     });
   }
-
-  /**
-   * Creates the parser lambda and add S3 buckets as event sources,
-   * granting lambda read access to these buckets
-   */
-  private createZipHandler({
-    name,
-    sourceBuckets,
-    targetBucket,
-    lambdaRole,
-    raitaStackIdentifier,
-  }: {
-    name: string;
-    sourceBuckets: Array<s3.Bucket>;
-    targetBucket: s3.Bucket;
-    lambdaRole: Role;
-    raitaStackIdentifier: string;
-  }) {
-    const zipHandlerFn = new NodejsFunction(this, name, {
-      functionName: `lambda-${raitaStackIdentifier}-${name}`,
-      memorySize: 1024,
-      timeout: cdk.Duration.seconds(5),
-      runtime: lambda.Runtime.NODEJS_16_X,
-      handler: 'handleZipCreated',
-      entry: path.join(
-        __dirname,
-        `../backend/lambdas/handleZipCreated/handleZipCreated.ts`,
-      ),
-      environment: {
-        TARGET_BUCKET_NAME: targetBucket.bucketName,
-      },
-      role: lambdaRole,
-    });
-
-    targetBucket.grantWrite(zipHandlerFn);
-
-    sourceBuckets.forEach(bucket => {
-      // Hard coded in initial setup
-      const fileSuffixes = ['zip'];
-      fileSuffixes.forEach(suffix => {
-        zipHandlerFn.addEventSource(
-          new S3EventSource(bucket, {
-            events: [s3.EventType.OBJECT_CREATED],
-            filters: [
-              {
-                suffix,
-              },
-            ],
-          }),
-        );
-      });
-      bucket.grantRead(zipHandlerFn);
-    });
-    return zipHandlerFn;
-  }
 }