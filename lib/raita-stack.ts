--- conflicted
+++ resolved
@@ -2,13 +2,7 @@
 import { Stack, StackProps } from 'aws-cdk-lib';
 import { Construct } from 'constructs';
 import { CloudfrontStack } from './raita-cloudfront';
-<<<<<<< HEAD
-import { FrontendStack } from './raita-frontend';
 import { getRaitaStackConfig, RaitaEnvironment } from './config';
-import { isPermanentStack } from './utils';
-=======
-import { getRaitaStackConfig, RaitaEnvironment } from './config';
->>>>>>> bfc9023d
 import { ApplicationStack } from './raita-application';
 
 interface RaitaStackProps extends StackProps {
@@ -19,11 +13,7 @@
 export class RaitaStack extends Stack {
   constructor(scope: Construct, id: string, props: RaitaStackProps) {
     super(scope, id, props);
-<<<<<<< HEAD
-    this.#raitaStackIdentifier = id.toLowerCase();
-=======
     const raitaStackIdentifier = id.toLowerCase();
->>>>>>> bfc9023d
     const { raitaEnv, stackId } = props;
     const config = getRaitaStackConfig(this);
 
@@ -34,36 +24,13 @@
 
     // Create application resources (db, data process resources, api resources)
     new ApplicationStack(this, 'stack-app', {
-<<<<<<< HEAD
-      raitaStackIdentifier: this.#raitaStackIdentifier,
-=======
       raitaStackIdentifier,
->>>>>>> bfc9023d
       raitaEnv,
       vpc: raitaVPC,
       openSearchMetadataIndex: config.openSearchMetadataIndex,
       parserConfigurationFile: config.parserConfigurationFile,
     });
 
-<<<<<<< HEAD
-    // Create frontend stack to hold frontend artifacts
-    const frontendStack = new FrontendStack(this, 'stack-fe', {
-      raitaEnv,
-      raitaStackIdentifier: this.#raitaStackIdentifier,
-    });
-
-    // Create Cloudfront stack conditionally - only for main and prod stackIds
-    // Feature branches do not provide access from outside
-    if (isPermanentStack(stackId, raitaEnv)) {
-      new CloudfrontStack(this, 'stack-cf', {
-        raitaStackIdentifier: this.#raitaStackIdentifier,
-        raitaEnv: raitaEnv,
-        cloudfrontCertificateArn: config.cloudfrontCertificateArn,
-        cloudfrontDomainName: config.cloudfrontDomainName,
-        frontendBucket: frontendStack.frontendBucket,
-      });
-    }
-=======
     // Create Cloudfront stack
     new CloudfrontStack(this, 'stack-cf', {
       raitaStackIdentifier,
@@ -72,6 +39,5 @@
       cloudfrontCertificateArn: config.cloudfrontCertificateArn,
       cloudfrontDomainName: config.cloudfrontDomainName,
     });
->>>>>>> bfc9023d
   }
 }