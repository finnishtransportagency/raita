import * as ec2 from 'aws-cdk-lib/aws-ec2';
import * as iam from 'aws-cdk-lib/aws-iam';
import { Stack, StackProps } from 'aws-cdk-lib';
import { Construct } from 'constructs';
import { RaitaApiStack } from './raita-api';
import { RaitaCloudfrontStack } from './raita-cloudfront';
import { getRaitaStackConfig, RaitaEnvironment } from './config';
<<<<<<< HEAD
import { isPermanentStack } from './utils';
import { RaitaDataProcessStack } from './raita-data-process';
import { RaitaDatabaseStack } from './raita-database';
import { Role } from 'aws-cdk-lib/aws-iam';
import { Port } from 'aws-cdk-lib/aws-ec2';
=======
import { fileSuffixesToIncudeInMetadataParsing } from '../constants';
import { getRemovalPolicy, isPermanentStack } from './utils';
import { FrontendStack } from './raita-frontend';
>>>>>>> 60f88e9e

interface RaitaStackProps extends StackProps {
  readonly raitaEnv: RaitaEnvironment;
  readonly stackId: string;
}

export class RaitaStack extends Stack {
  #raitaStackIdentifier: string;

  constructor(scope: Construct, id: string, props: RaitaStackProps) {
    super(scope, id, props);
    this.#raitaStackIdentifier = id.toLowerCase();
    const { raitaEnv, stackId } = props;
    const config = getRaitaStackConfig(this);

    // Create vpc
    const raitaVPC = new ec2.Vpc(this, `raita-vpc`, {
      vpcName: `vpc-${this.#raitaStackIdentifier}`,
      cidr: '10.0.0.0/16',
      enableDnsHostnames: true,
      enableDnsSupport: true,
      natGateways: 0,
      subnetConfiguration: [
        {
          name: 'private-subnet',
          subnetType: ec2.SubnetType.PRIVATE_ISOLATED,
          cidrMask: 24,
        },
      ],
    });

    // Add s3 Gateway enpoint to allow for lambda access to s3
    const s3GatewayEndpoint = raitaVPC.addGatewayEndpoint('s3-endpoint', {
      service: ec2.GatewayVpcEndpointAwsService.S3,
    });

    // Create databases resources
    const dbStack = new RaitaDatabaseStack(this, 'stack-db', {
      raitaStackIdentifier: this.#raitaStackIdentifier,
      raitaEnv,
      vpc: raitaVPC,
    });

    // Create data processing resources
    const dataProcessStack = new RaitaDataProcessStack(
      this,
      'stack-dataprocess',
      {
        raitaStackIdentifier: this.#raitaStackIdentifier,
        raitaEnv,
        vpc: raitaVPC,
        openSearchDomain: dbStack.openSearchDomain,
        openSearchMetadataIndex: config.openSearchMetadataIndex,
        parserConfigurationFile: config.parserConfigurationFile,
      },
    );

    // Create API Gateway
    const raitaApi = new RaitaApiStack(this, 'stack-api', {
      inspectionDataBucket: dataProcessStack.inspectionDataBucket,
      openSearchDomain: dbStack.openSearchDomain,
      raitaEnv,
      raitaStackIdentifier: this.#raitaStackIdentifier,
      openSearchMetadataIndex: config.openSearchMetadataIndex,
      vpc: raitaVPC,
    });

<<<<<<< HEAD
    // Grant data processor lambdas permissions to call OpenSearch endpoints
    this.createManagedPolicy({
      name: 'DataProcessOpenSearchHttpPolicy',
      serviceRoles: [dataProcessStack.dataProcessorlambdaServiceRole],
      resources: [dbStack.openSearchDomain.domainArn],
      actions: ['es:ESHttpGet', 'es:ESHttpPost', 'es:ESHttpPut'],
    });

    // Grant api lambdas permissions to call OpenSearch endpoints
    this.createManagedPolicy({
      name: 'ApiOpenSearchHttpPolicy',
      serviceRoles: [raitaApi.raitaApilambdaServiceRole],
      resources: [dbStack.openSearchDomain.domainArn],
      actions: ['es:ESHttpGet', 'es:ESHttpPost', 'es:ESHttpPut'],
    });

    // Allow traffic from lambdas to OpenSearch
    dbStack.openSearchDomain.connections.allowFrom(
      dataProcessStack.metadataParserFn,
      Port.allTraffic(),
      'Allows parser lambda to connect to Opensearch.',
    );
    dbStack.openSearchDomain.connections.allowFrom(
      raitaApi.osQueryHandlerFn,
      Port.allTraffic(),
      'Allows parser lambda to connect to Opensearch.',
    );

    // Create Cloudfront stack conditionally - only for main and prod stackIds
    // Feature branches do not provide access from outside
    if (isPermanentStack(stackId, raitaEnv)) {
      new RaitaCloudfrontStack(this, 'stack-cf', {
        raitaStackId: this.#raitaStackIdentifier,
=======
    const frontendStack = new FrontendStack(this, 'stack-fe', {
      raitaEnv,
      raitaStackIdentifier: this.#raitaStackIdentifier,
    });

    // Cloudfront stack is created conditionally - only for main and prod stackIds
    // Feature branches do not provide access from outside
    if (isPermanentStack(stackId, raitaEnv)) {
      new CloudfrontStack(this, 'stack-cf', {
        raitaStackIdentifier: this.#raitaStackIdentifier,
>>>>>>> 60f88e9e
        raitaEnv: raitaEnv,
        cloudfrontCertificateArn: config.cloudfrontCertificateArn,
        cloudfrontDomainName: config.cloudfrontDomainName,
        frontendBucket: frontendStack.frontendBucket,
      });
    }
  }

  private createManagedPolicy({
    name,
    serviceRoles,
    actions,
    resources,
  }: {
    name: string;
    serviceRoles: Array<Role>;
    actions: Array<string>;
    resources: Array<string>;
  }) {
    // Create a ManagedPolicy that allows lambda role to call open search endpoints
    const managedPolicy = new iam.ManagedPolicy(
      this,
      `managedpolicy-${this.#raitaStackIdentifier}-${name}`,
      {
        roles: serviceRoles,
      },
    );
    managedPolicy.addStatements(
      new iam.PolicyStatement({
        effect: iam.Effect.ALLOW,
        resources,
        actions,
      }),
    );
    return managedPolicy;
  }
}<|MERGE_RESOLUTION|>--- conflicted
+++ resolved
@@ -5,17 +5,12 @@
 import { RaitaApiStack } from './raita-api';
 import { RaitaCloudfrontStack } from './raita-cloudfront';
 import { getRaitaStackConfig, RaitaEnvironment } from './config';
-<<<<<<< HEAD
 import { isPermanentStack } from './utils';
 import { RaitaDataProcessStack } from './raita-data-process';
 import { RaitaDatabaseStack } from './raita-database';
 import { Role } from 'aws-cdk-lib/aws-iam';
 import { Port } from 'aws-cdk-lib/aws-ec2';
-=======
-import { fileSuffixesToIncudeInMetadataParsing } from '../constants';
-import { getRemovalPolicy, isPermanentStack } from './utils';
 import { FrontendStack } from './raita-frontend';
->>>>>>> 60f88e9e
 
 interface RaitaStackProps extends StackProps {
   readonly raitaEnv: RaitaEnvironment;
@@ -83,7 +78,11 @@
       vpc: raitaVPC,
     });
 
-<<<<<<< HEAD
+    const frontendStack = new FrontendStack(this, 'stack-fe', {
+      raitaEnv,
+      raitaStackIdentifier: this.#raitaStackIdentifier,
+    });
+
     // Grant data processor lambdas permissions to call OpenSearch endpoints
     this.createManagedPolicy({
       name: 'DataProcessOpenSearchHttpPolicy',
@@ -112,23 +111,19 @@
       'Allows parser lambda to connect to Opensearch.',
     );
 
+    // if (isPermanentStack(stackId, raitaEnv)) {
+    //   new RaitaCloudfrontStack(this, 'stack-cf', {
+    //     raitaStackId: this.#raitaStackIdentifier,
+    // const frontendStack = new FrontendStack(this, 'stack-fe', {
+    //   raitaEnv,
+    //   raitaStackIdentifier: this.#raitaStackIdentifier,
+    // });
+
     // Create Cloudfront stack conditionally - only for main and prod stackIds
     // Feature branches do not provide access from outside
     if (isPermanentStack(stackId, raitaEnv)) {
       new RaitaCloudfrontStack(this, 'stack-cf', {
-        raitaStackId: this.#raitaStackIdentifier,
-=======
-    const frontendStack = new FrontendStack(this, 'stack-fe', {
-      raitaEnv,
-      raitaStackIdentifier: this.#raitaStackIdentifier,
-    });
-
-    // Cloudfront stack is created conditionally - only for main and prod stackIds
-    // Feature branches do not provide access from outside
-    if (isPermanentStack(stackId, raitaEnv)) {
-      new CloudfrontStack(this, 'stack-cf', {
         raitaStackIdentifier: this.#raitaStackIdentifier,
->>>>>>> 60f88e9e
         raitaEnv: raitaEnv,
         cloudfrontCertificateArn: config.cloudfrontCertificateArn,
         cloudfrontDomainName: config.cloudfrontDomainName,
