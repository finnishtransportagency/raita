import {
  Stack,
  StackProps,
  CfnJson,
  CustomResource,
  RemovalPolicy,
} from 'aws-cdk-lib';
import * as cdk from 'aws-cdk-lib';
import * as s3 from 'aws-cdk-lib/aws-s3';
import * as ec2 from 'aws-cdk-lib/aws-ec2';
import * as lambda from 'aws-cdk-lib/aws-lambda';
import { S3EventSource } from 'aws-cdk-lib/aws-lambda-event-sources';
import * as opensearch from 'aws-cdk-lib/aws-opensearchservice';
import { NodejsFunction } from 'aws-cdk-lib/aws-lambda-nodejs';
import {
  CfnIdentityPool,
  UserPool,
  CfnIdentityPoolRoleAttachment,
  CfnUserPoolGroup,
} from 'aws-cdk-lib/aws-cognito';
import {
  AwsCustomResource,
  AwsCustomResourcePolicy,
  PhysicalResourceId,
  Provider,
} from 'aws-cdk-lib/custom-resources';
import {
  ManagedPolicy,
  Role,
  ServicePrincipal,
  AnyPrincipal,
  Effect,
  PolicyStatement,
  FederatedPrincipal,
} from 'aws-cdk-lib/aws-iam';
import { Construct } from 'constructs';

import * as ssm from 'aws-cdk-lib/aws-ssm';

import * as path from 'path';
import { RaitaGatewayStack } from './raita-gateway';
import { getRaitaStackConfig, RaitaEnvironment } from './config';
<<<<<<< HEAD
import { getRemovalPolicy } from './utils';
import { FrontendInfraStack } from './frontend-infra';
import {
  fileSuffixesToIncudeInMetadataParsing,
  RaitaSourceSystem,
=======
import { getRemovalPolicy, isPermanentStack } from './utils';
import { CloudfrontStack } from './cloudfront';
import {
  DEVELOPMENT_MAIN_STACK_ID,
  ENVIRONMENTS,
  PRODUCTION_STACK_ID,
>>>>>>> 6fa5edf1
} from '../constants';

interface RaitaStackProps extends StackProps {
  readonly raitaEnv: RaitaEnvironment;
  readonly stackId: string;
}

export class RaitaStack extends Stack {
  #raitaStackIdentifier: string;

  constructor(scope: Construct, id: string, props: RaitaStackProps) {
    super(scope, id, props);
    const { raitaEnv, stackId } = props;
    this.#raitaStackIdentifier = id.toLowerCase();
    // Use stackId as cognitoDomainPrefix
    const cognitoDomainPrefix = this.#raitaStackIdentifier;

    // OPEN: Move to parameter store?
    const config = getRaitaStackConfig(this);

    // Create buckets
    const dataBucket = this.createBucket({
      name: 'parser-input-data',
      raitaEnv,
    });
    const configurationBucket = this.createBucket({
      name: 'parser-configuration-data',
      raitaEnv,
    });

    // Create Cognito user and identity pools
    const userPool = this.createUserPool({
      name: 'opensearch-pool',
      cognitoDomainPrefix: cognitoDomainPrefix,
      raitaEnv,
    });
    const idPool = this.createIdentityPool('opensearch');

    // Create roles
    const osAdminUserRole = this.createUserRole(
      idPool,
      'OpenSearchAdminUserRole',
    );
    const openSearchServiceRole = this.createServiceRole(
      'OpenSearchServiceRole',
      'es.amazonaws.com',
      'AmazonESCognitoAccess',
    );
    const lambdaServiceRole = this.createServiceRole(
      'LambdaServiceRole',
      'lambda.amazonaws.com',
      'service-role/AWSLambdaBasicExecutionRole',
    );

    // Create Cognito user groups
    this.createAdminUserGroup({
      name: 'admins',
      userPool: userPool,
      adminUserRole: osAdminUserRole,
    });

    // Create and configure OpenSearch domain
    const openSearchDomain = this.createOpenSearchDomain({
      name: 'raita',
      cognitoIdPool: idPool,
      cognitoOpenSearchServiceRole: openSearchServiceRole,
      cognitoUserPool: userPool,
      masterUserRole: lambdaServiceRole,
      raitaEnv: props.raitaEnv,
    });

    // Create a ManagedPolicy that allows admin role and lambda role to call
    // open search endpoints
    // TODO: Least privileges approach to lambda service roles (separate roles for lambdas calling OpenSearch?)
    const openSearchHttpPolicy = new ManagedPolicy(
      this,
      `managedpolicy-${this.#raitaStackIdentifier}-openSearchHttpPolicy`,
      {
        roles: [osAdminUserRole, lambdaServiceRole],
      },
    );
    openSearchHttpPolicy.addStatements(
      new PolicyStatement({
        effect: Effect.ALLOW,
        resources: [openSearchDomain.domainArn],
        actions: ['es:ESHttpPost', 'es:ESHttpGet', 'es:ESHttpPut'],
      }),
    );

    this.configureIdentityPool({
      userPool: userPool,
      identityPool: idPool,
      cognitoDomainPrefix: cognitoDomainPrefix,
      esDomain: openSearchDomain,
      esLimitedUserRole: openSearchServiceRole,
    });

    // Create meta data parser lambda
    const metadataParserFn = this.createMetadataParser({
      name: 'metadata-parser',
      sourceBuckets: [dataBucket],
      openSearchDomainEndpoint: openSearchDomain.domainEndpoint,
      openSearchMetadataIndex: config.openSearchMetadataIndex,
      configurationBucketName: configurationBucket.bucketName,
      configurationFile: config.parserConfigurationFile,
      lambdaRole: lambdaServiceRole,
      region: this.region,
      raitaSourceSystems: config.raitaSourceSystems,
    });

    // Configure the mapping between OS roles and AWS roles (a.k.a. backend roles)
    this.configureOpenSearchRoleMapping({
      lambdaServiceRole,
      osAdminUserRole: osAdminUserRole,
      openSearchDomain,
    });

    // Create API Gateway
    new RaitaGatewayStack(this, 'stack-gw', {
      dataBucket,
      lambdaServiceRole,
      userPool,
      raitaStackId: this.#raitaStackIdentifier,
      raitaEnv: raitaEnv,
      openSearchDomainEndpoint: openSearchDomain.domainEndpoint,
      openSearchMetadataIndex: config.openSearchMetadataIndex,
    });

    // Cloudfront stack is created conditionally - only for main and prod stackIds
    // Feature branches do not provide access from outside
    if (isPermanentStack(stackId, raitaEnv)) {
      new CloudfrontStack(this, 'stack-cf', {
        raitaStackId: this.#raitaStackIdentifier,
        raitaEnv: raitaEnv,
        cloudfrontCertificateArn: config.cloudfrontCertificateArn,
        cloudfrontDomainName: config.cloudfrontDomainName,
      });
    }

    // Grant lambda read to configuration bucket
    configurationBucket.grantRead(metadataParserFn);
  }

  /**
   * Creates the parser lambda and add S3 buckets as event sources,
   * granting lambda read access to these buckets
   */
  private createMetadataParser({
    name,
    sourceBuckets,
    openSearchDomainEndpoint,
    configurationBucketName,
    configurationFile,
    openSearchMetadataIndex,
    lambdaRole,
    region,
    raitaSourceSystems,
  }: {
    name: string;
    sourceBuckets: Array<cdk.aws_s3.Bucket>;
    openSearchDomainEndpoint: string;
    configurationBucketName: string;
    configurationFile: string;
    lambdaRole: Role;
    openSearchMetadataIndex: string;
    region: string;
    raitaSourceSystems: Array<RaitaSourceSystem>;
  }) {
    const parser = new NodejsFunction(this, name, {
      functionName: `lambda-${this.#raitaStackIdentifier}-${name}`,
      memorySize: 1024,
      timeout: cdk.Duration.seconds(5),
      runtime: lambda.Runtime.NODEJS_16_X,
      handler: 'metadataParser',
      entry: path.join(
        __dirname,
        `../backend/lambdas/metadataParser/metadataParser.ts`,
      ),
      environment: {
        OPENSEARCH_DOMAIN: openSearchDomainEndpoint,
        CONFIGURATION_BUCKET: configurationBucketName,
        CONFIGURATION_FILE: configurationFile,
        METADATA_INDEX: openSearchMetadataIndex,
        REGION: region,
      },
      role: lambdaRole,
    });

    sourceBuckets.forEach(bucket => {
      // Generate filters array based on suffixes and source systems
      // Envents should be triggered only for specified suffixes AND
      // only if the file is in allowed top level source system folder in the bucket
      // TODO: Replace the concat.apply when ES2019/later available using flaMap
      const fileSuffixes = Object.values(fileSuffixesToIncudeInMetadataParsing);
      // const nested = fileSuffixes.map(fileSuffix =>
      //   raitaSourceSystems.map(sourceSystem => ({
      //     prefix: `${sourceSystem}/`,
      //     suffix: `.${fileSuffix}`,
      //   })),
      // );
      // const filters = new Array<{
      //   prefix: string;
      //   suffix: string;
      // }>().concat.apply([], nested);

      // console.log(filters);
      // TODO: Currently reacts only to CREATE events
      // OPEN: Currently separate event source for each suffix type
      fileSuffixes.forEach(suffix => {
        parser.addEventSource(
          new S3EventSource(bucket, {
            events: [s3.EventType.OBJECT_CREATED],
            filters: [
              {
                suffix,
              },
            ],
          }),
        );
      });

      bucket.grantRead(parser);
    });
    return parser;
  }

  /**
   * Creates OpenSearch domain
   */
  private createOpenSearchDomain({
    name,
    cognitoIdPool,
    cognitoOpenSearchServiceRole,
    cognitoUserPool,
    masterUserRole,
    raitaEnv,
  }: {
    name: string;
    cognitoIdPool: CfnIdentityPool;
    cognitoOpenSearchServiceRole: Role;
    cognitoUserPool: UserPool;
    masterUserRole: Role;
    raitaEnv: RaitaEnvironment;
  }) {
    const domainName = `${name}-${this.#raitaStackIdentifier}`;

    // TODO: Check if asterisk can be dropped out
    const domainArn =
      'arn:aws:es:' +
      this.region +
      ':' +
      this.account +
      ':domain/' +
      domainName +
      '/*';

    // TODO: Identify parameters to move to environment (and move)
    return new opensearch.Domain(this, domainName, {
      domainName,
      version: opensearch.EngineVersion.OPENSEARCH_1_0,
      removalPolicy: getRemovalPolicy(raitaEnv),
      ebs: {
        volumeSize: 10,
        volumeType: ec2.EbsDeviceVolumeType.GENERAL_PURPOSE_SSD,
      },
      capacity: {
        dataNodes: 1,
        dataNodeInstanceType: 't3.small.search',
      },
      nodeToNodeEncryption: true,
      encryptionAtRest: {
        enabled: true,
      },
      enforceHttps: true,
      useUnsignedBasicAuth: true,
      fineGrainedAccessControl: {
        masterUserArn: masterUserRole.roleArn,
      },
      cognitoDashboardsAuth: {
        identityPoolId: cognitoIdPool.ref,
        role: cognitoOpenSearchServiceRole,
        userPoolId: cognitoUserPool.userPoolId,
      },
      // TODO: Define least privileges access policy here
      accessPolicies: [
        new PolicyStatement({
          effect: Effect.ALLOW,
          actions: ['es:ESHttp*'],
          principals: [new AnyPrincipal(), masterUserRole],
          resources: [domainArn],
        }),
      ],
    });
  }

  /**
   * Creates a data bucket for the stacks
   */
  private createBucket({
    name,
    raitaEnv,
  }: {
    name: string;
    raitaEnv: RaitaEnvironment;
  }) {
    return new s3.Bucket(this, name, {
      bucketName: `s3-${this.#raitaStackIdentifier}-${name}`,
      versioned: true,
      removalPolicy: getRemovalPolicy(raitaEnv),
      autoDeleteObjects: raitaEnv === 'dev' ? true : false,
    });
  }

  private createIdentityPool(name: string) {
    return new CfnIdentityPool(this, name, {
      identityPoolName: `identitypool-${this.#raitaStackIdentifier}-${name}`,
      allowUnauthenticatedIdentities: false,
      cognitoIdentityProviders: [],
    });
  }

  private createUserPool({
    name,
    cognitoDomainPrefix,
    raitaEnv,
  }: {
    name: string;
    cognitoDomainPrefix: string;
    raitaEnv: RaitaEnvironment;
  }) {
    const userPool = new UserPool(this, name, {
      userPoolName: `userpool-${this.#raitaStackIdentifier}-${name}`,
      selfSignUpEnabled: false,
      removalPolicy: getRemovalPolicy(raitaEnv),
      signInAliases: {
        username: true,
        email: true,
      },
    });
    userPool.addDomain('cognitoDomain', {
      cognitoDomain: {
        domainPrefix: cognitoDomainPrefix,
      },
    });
    return userPool;
  }

  private createServiceRole(
    name: string,
    servicePrincipal: string,
    policyName: string,
  ) {
    return new Role(this, name, {
      roleName: `${name}-${this.#raitaStackIdentifier}`,
      assumedBy: new ServicePrincipal(servicePrincipal),
      managedPolicies: [ManagedPolicy.fromAwsManagedPolicyName(policyName)],
    });
  }

  private createUserRole(idPool: CfnIdentityPool, name: string) {
    return new Role(this, name, {
      roleName: `${name}-${this.#raitaStackIdentifier}`,
      assumedBy: new FederatedPrincipal(
        'cognito-identity.amazonaws.com',
        {
          StringEquals: { 'cognito-identity.amazonaws.com:aud': idPool.ref },
          'ForAnyValue:StringLike': {
            'cognito-identity.amazonaws.com:amr': 'authenticated',
          },
        },
        'sts:AssumeRoleWithWebIdentity',
      ),
    });
  }

  private createAdminUserGroup({
    name,
    userPool,
    adminUserRole,
  }: {
    name: string;
    userPool: UserPool;
    adminUserRole: Role;
  }) {
    new CfnUserPoolGroup(this, name, {
      groupName: `${name}-${this.#raitaStackIdentifier}`,
      userPoolId: userPool.userPoolId,
      roleArn: adminUserRole.roleArn,
    });
  }

  /**
   * A magical method based on example from
   * https://github.com/aws-samples/amazon-elasticsearch-service-with-cognito
   */
  private configureIdentityPool({
    userPool,
    identityPool,
    cognitoDomainPrefix,
    esDomain,
    esLimitedUserRole,
  }: {
    userPool: cdk.aws_cognito.UserPool;
    identityPool: cdk.aws_cognito.CfnIdentityPool;
    cognitoDomainPrefix: string;
    esDomain: cdk.aws_opensearchservice.Domain;
    esLimitedUserRole: Role;
  }) {
    // Get the userPool clientId
    const userPoolClients = new AwsCustomResource(this, 'clientIdResource', {
      policy: AwsCustomResourcePolicy.fromSdkCalls({
        resources: [userPool.userPoolArn],
      }),
      onCreate: {
        service: 'CognitoIdentityServiceProvider',
        action: 'listUserPoolClients',
        parameters: {
          UserPoolId: userPool.userPoolId,
        },
        physicalResourceId: PhysicalResourceId.of(
          `ClientId-${cognitoDomainPrefix}`,
        ),
      },
    });
    userPoolClients.node.addDependency(esDomain);
    userPoolClients.node.addDependency(userPool);
    const clientId = userPoolClients.getResponseField(
      'UserPoolClients.0.ClientId',
    );

    // Attach userPoolId to identityPool
    const providerName = `cognito-idp.${this.region}.amazonaws.com/${userPool.userPoolId}:${clientId}`;
    new CfnIdentityPoolRoleAttachment(this, 'userPoolRoleAttachment', {
      identityPoolId: identityPool.ref,
      roles: {
        authenticated: esLimitedUserRole.roleArn,
      },
      roleMappings: new CfnJson(this, 'roleMappingsJson', {
        value: {
          [providerName]: {
            Type: 'Token',
            AmbiguousRoleResolution: 'AuthenticatedRole',
          },
        },
      }),
    });
  }

  private configureOpenSearchRoleMapping({
    lambdaServiceRole,
    osAdminUserRole,
    openSearchDomain,
  }: {
    lambdaServiceRole: Role;
    osAdminUserRole: Role;
    openSearchDomain: cdk.aws_opensearchservice.Domain;
  }) {
    // Create lambda for sending requests to OpenSearch API
    const osRequestsFnName = 'handle-os-request';
    const osRequestsFn = new NodejsFunction(this, osRequestsFnName, {
      functionName: `lambda-${this.#raitaStackIdentifier}-${osRequestsFnName}`,
      runtime: lambda.Runtime.NODEJS_16_X,
      handler: 'sendOpenSearchAPIRequest',
      entry: path.join(
        __dirname,
        `../backend/lambdas/osRequests/osRequests.ts`,
      ),
      timeout: cdk.Duration.seconds(30),
      role: lambdaServiceRole,
      environment: {
        OPENSEARCH_DOMAIN_ENDPOINT: openSearchDomain.domainEndpoint,
        REGION: this.region,
      },
    });

    const esRequestProvider = new Provider(this, 'esRequestProvider', {
      onEventHandler: osRequestsFn,
    });

    const esRequests = new CustomResource(this, 'esRequestsResource', {
      serviceToken: esRequestProvider.serviceToken,
      properties: {
        requests: [
          {
            method: 'PUT',
            path: '/_plugins/_security/api/rolesmapping/all_access',
            body: {
              backend_roles: [
                osAdminUserRole.roleArn,
                lambdaServiceRole.roleArn,
              ],
              hosts: [],
              users: [],
            },
          },
        ],
      },
    });
    esRequests.node.addDependency(openSearchDomain);
  }
}<|MERGE_RESOLUTION|>--- conflicted
+++ resolved
@@ -40,20 +40,16 @@
 import * as path from 'path';
 import { RaitaGatewayStack } from './raita-gateway';
 import { getRaitaStackConfig, RaitaEnvironment } from './config';
-<<<<<<< HEAD
-import { getRemovalPolicy } from './utils';
-import { FrontendInfraStack } from './frontend-infra';
 import {
   fileSuffixesToIncudeInMetadataParsing,
   RaitaSourceSystem,
-=======
+} from '../constants';
 import { getRemovalPolicy, isPermanentStack } from './utils';
 import { CloudfrontStack } from './cloudfront';
 import {
   DEVELOPMENT_MAIN_STACK_ID,
   ENVIRONMENTS,
   PRODUCTION_STACK_ID,
->>>>>>> 6fa5edf1
 } from '../constants';
 
 interface RaitaStackProps extends StackProps {
