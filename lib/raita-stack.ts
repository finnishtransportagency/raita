import { Stack, StackProps, CfnJson, CustomResource } from 'aws-cdk-lib';
import * as cdk from 'aws-cdk-lib';
import * as s3 from 'aws-cdk-lib/aws-s3';
import * as ec2 from 'aws-cdk-lib/aws-ec2';
import * as lambda from 'aws-cdk-lib/aws-lambda';
import { S3EventSource } from 'aws-cdk-lib/aws-lambda-event-sources';
import * as opensearch from 'aws-cdk-lib/aws-opensearchservice';
import { NodejsFunction } from 'aws-cdk-lib/aws-lambda-nodejs';
import {
  CfnIdentityPool,
  UserPool,
  CfnIdentityPoolRoleAttachment,
  CfnUserPoolGroup,
} from 'aws-cdk-lib/aws-cognito';
import {
  AwsCustomResource,
  AwsCustomResourcePolicy,
  PhysicalResourceId,
  Provider,
} from 'aws-cdk-lib/custom-resources';
import {
  ManagedPolicy,
  Role,
  ServicePrincipal,
  AnyPrincipal,
  Effect,
  PolicyStatement,
  FederatedPrincipal,
} from 'aws-cdk-lib/aws-iam';
import { Construct } from 'constructs';
<<<<<<< HEAD
import * as path from 'path';
import { RaitaGatewayStack } from './raita-gateway';
import { getRaitaStackConfig, RaitaEnvironment } from './config';
import {
  fileSuffixesToIncudeInMetadataParsing,
  RaitaSourceSystem,
} from '../constants';
import { getRemovalPolicy, isPermanentStack } from './utils';
import { CloudfrontStack } from './cloudfront';
=======

import * as path from 'path';
import { RaitaGatewayStack } from './raita-gateway';
import { getRaitaStackConfig, RaitaEnvironment } from './config';
import { getRemovalPolicy, isPermanentStack } from './utils';
import { CloudfrontStack } from './raita-cloudfront';
>>>>>>> 7cc8c9e3

interface RaitaStackProps extends StackProps {
  readonly raitaEnv: RaitaEnvironment;
  readonly stackId: string;
}

export class RaitaStack extends Stack {
  #raitaStackIdentifier: string;

  constructor(scope: Construct, id: string, props: RaitaStackProps) {
    super(scope, id, props);
    const { raitaEnv, stackId } = props;
    this.#raitaStackIdentifier = id.toLowerCase();
    // Use stackId as cognitoDomainPrefix
    const cognitoDomainPrefix = this.#raitaStackIdentifier;

    // OPEN: Move to parameter store?
    const config = getRaitaStackConfig(this);

    // Create buckets
    const dataBucket = this.createBucket({
      name: 'parser-input-data',
      raitaEnv,
    });
    const configurationBucket = this.createBucket({
      name: 'parser-configuration-data',
      raitaEnv,
    });

    // Create Cognito user and identity pools
    const userPool = this.createUserPool({
      name: 'opensearch-pool',
      cognitoDomainPrefix: cognitoDomainPrefix,
      raitaEnv,
    });
    const idPool = this.createIdentityPool('opensearch');

    // Create roles
    const osAdminUserRole = this.createUserRole(
      idPool,
      'OpenSearchAdminUserRole',
    );
    const openSearchServiceRole = this.createServiceRole(
      'OpenSearchServiceRole',
      'es.amazonaws.com',
      'AmazonESCognitoAccess',
    );
    const lambdaServiceRole = this.createServiceRole(
      'LambdaServiceRole',
      'lambda.amazonaws.com',
      'service-role/AWSLambdaBasicExecutionRole',
    );

    // Create Cognito user groups
    this.createAdminUserGroup({
      name: 'admins',
      userPool: userPool,
      adminUserRole: osAdminUserRole,
    });

    // Create and configure OpenSearch domain
    const openSearchDomain = this.createOpenSearchDomain({
      name: 'raita',
      cognitoIdPool: idPool,
      cognitoOpenSearchServiceRole: openSearchServiceRole,
      cognitoUserPool: userPool,
      masterUserRole: lambdaServiceRole,
      raitaEnv: props.raitaEnv,
    });

    // Create a ManagedPolicy that allows admin role and lambda role to call
    // open search endpoints
    // TODO: Least privileges approach to lambda service roles (separate roles for lambdas calling OpenSearch?)
    const openSearchHttpPolicy = new ManagedPolicy(
      this,
      `managedpolicy-${this.#raitaStackIdentifier}-openSearchHttpPolicy`,
      {
        roles: [osAdminUserRole, lambdaServiceRole],
      },
    );
    openSearchHttpPolicy.addStatements(
      new PolicyStatement({
        effect: Effect.ALLOW,
        resources: [openSearchDomain.domainArn],
        actions: ['es:ESHttpPost', 'es:ESHttpGet', 'es:ESHttpPut'],
      }),
    );

    this.configureIdentityPool({
      userPool: userPool,
      identityPool: idPool,
      cognitoDomainPrefix: cognitoDomainPrefix,
      esDomain: openSearchDomain,
      esLimitedUserRole: openSearchServiceRole,
    });

    // Create meta data parser lambda
    const metadataParserFn = this.createMetadataParser({
      name: 'metadata-parser',
      sourceBuckets: [dataBucket],
      openSearchDomainEndpoint: openSearchDomain.domainEndpoint,
      openSearchMetadataIndex: config.openSearchMetadataIndex,
      configurationBucketName: configurationBucket.bucketName,
      configurationFile: config.parserConfigurationFile,
      lambdaRole: lambdaServiceRole,
      region: this.region,
      raitaSourceSystems: config.raitaSourceSystems,
    });

    // Configure the mapping between OS roles and AWS roles (a.k.a. backend roles)
    this.configureOpenSearchRoleMapping({
      lambdaServiceRole,
      osAdminUserRole: osAdminUserRole,
      openSearchDomain,
    });

    // Create API Gateway
    new RaitaGatewayStack(this, 'stack-gw', {
      dataBucket,
      lambdaServiceRole,
      userPool,
      raitaStackId: this.#raitaStackIdentifier,
      raitaEnv: raitaEnv,
      openSearchDomainEndpoint: openSearchDomain.domainEndpoint,
      openSearchMetadataIndex: config.openSearchMetadataIndex,
    });

    // Cloudfront stack is created conditionally - only for main and prod stackIds
    // Feature branches do not provide access from outside
    if (isPermanentStack(stackId, raitaEnv)) {
      new CloudfrontStack(this, 'stack-cf', {
        raitaStackId: this.#raitaStackIdentifier,
        raitaEnv: raitaEnv,
        cloudfrontCertificateArn: config.cloudfrontCertificateArn,
        cloudfrontDomainName: config.cloudfrontDomainName,
      });
    }

    // Grant lambda read to configuration bucket
    configurationBucket.grantRead(metadataParserFn);
  }

  /**
   * Creates the parser lambda and add S3 buckets as event sources,
   * granting lambda read access to these buckets
   */
  private createMetadataParser({
    name,
    sourceBuckets,
    openSearchDomainEndpoint,
    configurationBucketName,
    configurationFile,
    openSearchMetadataIndex,
    lambdaRole,
    region,
    raitaSourceSystems,
  }: {
    name: string;
    sourceBuckets: Array<cdk.aws_s3.Bucket>;
    openSearchDomainEndpoint: string;
    configurationBucketName: string;
    configurationFile: string;
    lambdaRole: Role;
    openSearchMetadataIndex: string;
    region: string;
    raitaSourceSystems: Array<RaitaSourceSystem>;
  }) {
    const parser = new NodejsFunction(this, name, {
      functionName: `lambda-${this.#raitaStackIdentifier}-${name}`,
      memorySize: 1024,
      timeout: cdk.Duration.seconds(5),
      runtime: lambda.Runtime.NODEJS_16_X,
      handler: 'metadataParser',
      entry: path.join(
        __dirname,
        `../backend/lambdas/metadataParser/metadataParser.ts`,
      ),
      environment: {
        OPENSEARCH_DOMAIN: openSearchDomainEndpoint,
        CONFIGURATION_BUCKET: configurationBucketName,
        CONFIGURATION_FILE: configurationFile,
        METADATA_INDEX: openSearchMetadataIndex,
        REGION: region,
      },
      role: lambdaRole,
    });

    sourceBuckets.forEach(bucket => {
      // Generate filters array based on suffixes and source systems
      // Envents should be triggered only for specified suffixes AND
      // only if the file is in allowed top level source system folder in the bucket
      // TODO: Replace the concat.apply when ES2019/later available using flaMap
      const fileSuffixes = Object.values(fileSuffixesToIncudeInMetadataParsing);
      // const nested = fileSuffixes.map(fileSuffix =>
      //   raitaSourceSystems.map(sourceSystem => ({
      //     prefix: `${sourceSystem}/`,
      //     suffix: `.${fileSuffix}`,
      //   })),
      // );
      // const filters = new Array<{
      //   prefix: string;
      //   suffix: string;
      // }>().concat.apply([], nested);

      // console.log(filters);
      // TODO: Currently reacts only to CREATE events
      // OPEN: Currently separate event source for each suffix type
      fileSuffixes.forEach(suffix => {
        parser.addEventSource(
          new S3EventSource(bucket, {
            events: [s3.EventType.OBJECT_CREATED],
            filters: [
              {
                suffix,
              },
            ],
          }),
        );
      });

      bucket.grantRead(parser);
    });
    return parser;
  }

  /**
   * Creates OpenSearch domain
   */
  private createOpenSearchDomain({
    name,
    cognitoIdPool,
    cognitoOpenSearchServiceRole,
    cognitoUserPool,
    masterUserRole,
    raitaEnv,
  }: {
    name: string;
    cognitoIdPool: CfnIdentityPool;
    cognitoOpenSearchServiceRole: Role;
    cognitoUserPool: UserPool;
    masterUserRole: Role;
    raitaEnv: RaitaEnvironment;
  }) {
    const domainName = `${name}-${this.#raitaStackIdentifier}`;

    // TODO: Check if asterisk can be dropped out
    const domainArn =
      'arn:aws:es:' +
      this.region +
      ':' +
      this.account +
      ':domain/' +
      domainName +
      '/*';

    // TODO: Identify parameters to move to environment (and move)
    return new opensearch.Domain(this, domainName, {
      domainName,
      version: opensearch.EngineVersion.OPENSEARCH_1_0,
      removalPolicy: getRemovalPolicy(raitaEnv),
      ebs: {
        volumeSize: 10,
        volumeType: ec2.EbsDeviceVolumeType.GENERAL_PURPOSE_SSD,
      },
      capacity: {
        dataNodes: 1,
        dataNodeInstanceType: 't3.small.search',
      },
      nodeToNodeEncryption: true,
      encryptionAtRest: {
        enabled: true,
      },
      enforceHttps: true,
      useUnsignedBasicAuth: true,
      fineGrainedAccessControl: {
        masterUserArn: masterUserRole.roleArn,
      },
      cognitoDashboardsAuth: {
        identityPoolId: cognitoIdPool.ref,
        role: cognitoOpenSearchServiceRole,
        userPoolId: cognitoUserPool.userPoolId,
      },
      // TODO: Define least privileges access policy here
      accessPolicies: [
        new PolicyStatement({
          effect: Effect.ALLOW,
          actions: ['es:ESHttp*'],
          principals: [new AnyPrincipal(), masterUserRole],
          resources: [domainArn],
        }),
      ],
    });
  }

  /**
   * Creates a data bucket for the stacks
   */
  private createBucket({
    name,
    raitaEnv,
  }: {
    name: string;
    raitaEnv: RaitaEnvironment;
  }) {
    return new s3.Bucket(this, name, {
      bucketName: `s3-${this.#raitaStackIdentifier}-${name}`,
      versioned: true,
      removalPolicy: getRemovalPolicy(raitaEnv),
      autoDeleteObjects: raitaEnv === 'dev' ? true : false,
    });
  }

  private createIdentityPool(name: string) {
    return new CfnIdentityPool(this, name, {
      identityPoolName: `identitypool-${this.#raitaStackIdentifier}-${name}`,
      allowUnauthenticatedIdentities: false,
      cognitoIdentityProviders: [],
    });
  }

  private createUserPool({
    name,
    cognitoDomainPrefix,
    raitaEnv,
  }: {
    name: string;
    cognitoDomainPrefix: string;
    raitaEnv: RaitaEnvironment;
  }) {
    const userPool = new UserPool(this, name, {
      userPoolName: `userpool-${this.#raitaStackIdentifier}-${name}`,
      selfSignUpEnabled: false,
      removalPolicy: getRemovalPolicy(raitaEnv),
      signInAliases: {
        username: true,
        email: true,
      },
    });
    userPool.addDomain('cognitoDomain', {
      cognitoDomain: {
        domainPrefix: cognitoDomainPrefix,
      },
    });
    return userPool;
  }

  private createServiceRole(
    name: string,
    servicePrincipal: string,
    policyName: string,
  ) {
    return new Role(this, name, {
      roleName: `${name}-${this.#raitaStackIdentifier}`,
      assumedBy: new ServicePrincipal(servicePrincipal),
      managedPolicies: [ManagedPolicy.fromAwsManagedPolicyName(policyName)],
    });
  }

  private createUserRole(idPool: CfnIdentityPool, name: string) {
    return new Role(this, name, {
      roleName: `${name}-${this.#raitaStackIdentifier}`,
      assumedBy: new FederatedPrincipal(
        'cognito-identity.amazonaws.com',
        {
          StringEquals: { 'cognito-identity.amazonaws.com:aud': idPool.ref },
          'ForAnyValue:StringLike': {
            'cognito-identity.amazonaws.com:amr': 'authenticated',
          },
        },
        'sts:AssumeRoleWithWebIdentity',
      ),
    });
  }

  private createAdminUserGroup({
    name,
    userPool,
    adminUserRole,
  }: {
    name: string;
    userPool: UserPool;
    adminUserRole: Role;
  }) {
    new CfnUserPoolGroup(this, name, {
      groupName: `${name}-${this.#raitaStackIdentifier}`,
      userPoolId: userPool.userPoolId,
      roleArn: adminUserRole.roleArn,
    });
  }

  /**
   * A magical method based on example from
   * https://github.com/aws-samples/amazon-elasticsearch-service-with-cognito
   */
  private configureIdentityPool({
    userPool,
    identityPool,
    cognitoDomainPrefix,
    esDomain,
    esLimitedUserRole,
  }: {
    userPool: cdk.aws_cognito.UserPool;
    identityPool: cdk.aws_cognito.CfnIdentityPool;
    cognitoDomainPrefix: string;
    esDomain: cdk.aws_opensearchservice.Domain;
    esLimitedUserRole: Role;
  }) {
    // Get the userPool clientId
    const userPoolClients = new AwsCustomResource(this, 'clientIdResource', {
      policy: AwsCustomResourcePolicy.fromSdkCalls({
        resources: [userPool.userPoolArn],
      }),
      onCreate: {
        service: 'CognitoIdentityServiceProvider',
        action: 'listUserPoolClients',
        parameters: {
          UserPoolId: userPool.userPoolId,
        },
        physicalResourceId: PhysicalResourceId.of(
          `ClientId-${cognitoDomainPrefix}`,
        ),
      },
    });
    userPoolClients.node.addDependency(esDomain);
    userPoolClients.node.addDependency(userPool);
    const clientId = userPoolClients.getResponseField(
      'UserPoolClients.0.ClientId',
    );

    // Attach userPoolId to identityPool
    const providerName = `cognito-idp.${this.region}.amazonaws.com/${userPool.userPoolId}:${clientId}`;
    new CfnIdentityPoolRoleAttachment(this, 'userPoolRoleAttachment', {
      identityPoolId: identityPool.ref,
      roles: {
        authenticated: esLimitedUserRole.roleArn,
      },
      roleMappings: new CfnJson(this, 'roleMappingsJson', {
        value: {
          [providerName]: {
            Type: 'Token',
            AmbiguousRoleResolution: 'AuthenticatedRole',
          },
        },
      }),
    });
  }

  private configureOpenSearchRoleMapping({
    lambdaServiceRole,
    osAdminUserRole,
    openSearchDomain,
  }: {
    lambdaServiceRole: Role;
    osAdminUserRole: Role;
    openSearchDomain: cdk.aws_opensearchservice.Domain;
  }) {
    // Create lambda for sending requests to OpenSearch API
    const osRequestsFnName = 'handle-os-request';
    const osRequestsFn = new NodejsFunction(this, osRequestsFnName, {
      functionName: `lambda-${this.#raitaStackIdentifier}-${osRequestsFnName}`,
      runtime: lambda.Runtime.NODEJS_16_X,
      handler: 'sendOpenSearchAPIRequest',
      entry: path.join(
        __dirname,
        `../backend/lambdas/osRequests/osRequests.ts`,
      ),
      timeout: cdk.Duration.seconds(30),
      role: lambdaServiceRole,
      environment: {
        OPENSEARCH_DOMAIN_ENDPOINT: openSearchDomain.domainEndpoint,
        REGION: this.region,
      },
    });

    const esRequestProvider = new Provider(this, 'esRequestProvider', {
      onEventHandler: osRequestsFn,
    });

    const esRequests = new CustomResource(this, 'esRequestsResource', {
      serviceToken: esRequestProvider.serviceToken,
      properties: {
        requests: [
          {
            method: 'PUT',
            path: '/_plugins/_security/api/rolesmapping/all_access',
            body: {
              backend_roles: [
                osAdminUserRole.roleArn,
                lambdaServiceRole.roleArn,
              ],
              hosts: [],
              users: [],
            },
          },
        ],
      },
    });
    esRequests.node.addDependency(openSearchDomain);
  }
}<|MERGE_RESOLUTION|>--- conflicted
+++ resolved
@@ -28,7 +28,6 @@
   FederatedPrincipal,
 } from 'aws-cdk-lib/aws-iam';
 import { Construct } from 'constructs';
-<<<<<<< HEAD
 import * as path from 'path';
 import { RaitaGatewayStack } from './raita-gateway';
 import { getRaitaStackConfig, RaitaEnvironment } from './config';
@@ -37,15 +36,7 @@
   RaitaSourceSystem,
 } from '../constants';
 import { getRemovalPolicy, isPermanentStack } from './utils';
-import { CloudfrontStack } from './cloudfront';
-=======
-
-import * as path from 'path';
-import { RaitaGatewayStack } from './raita-gateway';
-import { getRaitaStackConfig, RaitaEnvironment } from './config';
-import { getRemovalPolicy, isPermanentStack } from './utils';
 import { CloudfrontStack } from './raita-cloudfront';
->>>>>>> 7cc8c9e3
 
 interface RaitaStackProps extends StackProps {
   readonly raitaEnv: RaitaEnvironment;
