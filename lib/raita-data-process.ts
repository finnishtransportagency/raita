import * as lambda from 'aws-cdk-lib/aws-lambda';
import * as cdk from 'aws-cdk-lib';
import * as s3 from 'aws-cdk-lib/aws-s3';
import * as ecs from 'aws-cdk-lib/aws-ecs';
import * as ecr from 'aws-cdk-lib/aws-ecr';
import * as iam from 'aws-cdk-lib/aws-iam';
import { Duration, NestedStack, NestedStackProps } from 'aws-cdk-lib';
import { NodejsFunction } from 'aws-cdk-lib/aws-lambda-nodejs';
import {
  S3EventSource,
  SqsEventSource,
} from 'aws-cdk-lib/aws-lambda-event-sources';
import { Runtime } from 'aws-cdk-lib/aws-lambda';
import { IVpc } from 'aws-cdk-lib/aws-ec2';
import { Domain } from 'aws-cdk-lib/aws-opensearchservice';
import { Bucket } from 'aws-cdk-lib/aws-s3';
import { FilterPattern, ILogGroup, RetentionDays } from 'aws-cdk-lib/aws-logs';
import * as path from 'path';
import { Construct } from 'constructs';
import { DatabaseEnvironmentVariables, RaitaEnvironment } from './config';
import { EXTRACTION_SPEC_PATH, raitaSourceSystems } from '../constants';
import {
  createRaitaBucket,
  createRaitaServiceRole,
} from './raitaResourceCreators';
import { getDatabaseEnvironmentVariables, getRemovalPolicy } from './utils';
import {
  Alarm,
  AlarmRule,
  ComparisonOperator,
  CompositeAlarm,
  Stats,
  TreatMissingData,
} from 'aws-cdk-lib/aws-cloudwatch';
import { Topic } from 'aws-cdk-lib/aws-sns';
import { SnsAction } from 'aws-cdk-lib/aws-cloudwatch-actions';
import { BucketDeployment, Source } from 'aws-cdk-lib/aws-s3-deployment';
import { DockerImageAsset } from 'aws-cdk-lib/aws-ecr-assets';
<<<<<<< HEAD
import { handleCSVFileEvent } from '../backend/lambdas/dataProcess/handleCSVFileEvent/handleCSVFileEvent';
=======
import { Queue } from 'aws-cdk-lib/aws-sqs';
import { SqsDestination } from 'aws-cdk-lib/aws-s3-notifications';
>>>>>>> 08659464

interface DataProcessStackProps extends NestedStackProps {
  readonly raitaStackIdentifier: string;
  readonly raitaEnv: RaitaEnvironment;
  readonly stackId: string;
  readonly vpc: IVpc;
  readonly openSearchDomain: Domain;
  readonly openSearchMetadataIndex: string;
  readonly parserConfigurationFile: string;
  readonly sftpPolicyAccountId: string;
  readonly sftpPolicyUserId: string;
  readonly sftpRaitaDeveloperPolicyUserId: string;
  readonly soaPolicyAccountId: string;
  readonly vaylaPolicyUserId: string;
  readonly loramPolicyUserId: string;
}

export class DataProcessStack extends NestedStack {
  public readonly dataProcessorLambdaServiceRole: iam.Role;
  public readonly inspectionDataBucket: Bucket;
  public readonly dataReceptionBucket: Bucket;
  public readonly handleInspectionFileEventFn: NodejsFunction;
  public readonly handleCSVFileEventFn: NodejsFunction;
  public readonly csvDataBucket: Bucket;

  constructor(scope: Construct, id: string, props: DataProcessStackProps) {
    super(scope, id, props);
    const {
      raitaStackIdentifier,
      raitaEnv,
      stackId,
      vpc,
      openSearchDomain,
      openSearchMetadataIndex,
      parserConfigurationFile,
      sftpPolicyAccountId,
      sftpPolicyUserId,
      sftpRaitaDeveloperPolicyUserId,
      soaPolicyAccountId,
      vaylaPolicyUserId,
      loramPolicyUserId,
    } = props;

    const databaseEnvironmentVariables = getDatabaseEnvironmentVariables(
      stackId,
      raitaEnv,
    );

    this.dataProcessorLambdaServiceRole = createRaitaServiceRole({
      scope: this,
      name: 'DataProcessorLambdaServiceRole',
      servicePrincipal: 'lambda.amazonaws.com',
      policyName: 'service-role/AWSLambdaVPCAccessExecutionRole',
      raitaStackIdentifier,
    });

    // Create buckets
    this.inspectionDataBucket = createRaitaBucket({
      scope: this,
      name: 'inspection-data',
      raitaEnv,
      raitaStackIdentifier,
    });
    const configurationBucket = createRaitaBucket({
      scope: this,
      name: 'parser-configuration',
      raitaEnv,
      raitaStackIdentifier,
    });
    this.dataReceptionBucket = createRaitaBucket({
      scope: this,
      name: 'data-reception',
      raitaEnv,
      raitaStackIdentifier,
      versioned: true,
    });
    this.csvDataBucket = createRaitaBucket({
      scope: this,
      name: 'csv-data',
      raitaEnv,
      raitaStackIdentifier,
    });

    new BucketDeployment(this, 'ExtractionSpecDeployment', {
      sources: [Source.asset(EXTRACTION_SPEC_PATH)],
      destinationBucket: configurationBucket,
    });

    const receptionBucketResources = [
      this.dataReceptionBucket.bucketArn,
      `${this.dataReceptionBucket.bucketArn}/${raitaSourceSystems.Meeri}/*`,
      `${this.dataReceptionBucket.bucketArn}/${raitaSourceSystems.MeeriHotfix2023}/*`, // TODO: remove when not needed
    ];
    const fullAccessBucketActions = [
      's3:GetObject',
      's3:GetObjectVersion',
      's3:GetObjectAcl',
      's3:PutObject',
      's3:PutObjectAcl',
      's3:ListBucket',
      's3:GetBucketLocation',
      's3:DeleteObject',
    ];
    const readAccessBucketActions = [
      's3:ListBucket',
      's3:GetBucketLocation',
      's3:GetObject',
      's3:GetObjectVersion',
      's3:GetObjectAcl',
    ];
    // Grant sftpUser full access to data reception bucket
    const sftpReceivePolicy = this.createBucketPolicy({
      policyAccountId: sftpPolicyAccountId,
      policyUserId: sftpPolicyUserId,
      resources: receptionBucketResources,
      actions: fullAccessBucketActions,
    });
    this.dataReceptionBucket.addToResourcePolicy(sftpReceivePolicy);

    // Grant RAITA developer SFTP user full access to the bucket
    const sftpRaitaDeveloperUserBucketPolicy = this.createBucketPolicy({
      policyAccountId: sftpPolicyAccountId,
      policyUserId: sftpRaitaDeveloperPolicyUserId,
      resources: receptionBucketResources,
      actions: fullAccessBucketActions,
    });
    this.dataReceptionBucket.addToResourcePolicy(
      sftpRaitaDeveloperUserBucketPolicy,
    );

    // Grant SOA-offices väylä role full access to data reception bucket
    const soaOfficeVaylaBucketPolicy = this.createBucketPolicy({
      policyAccountId: soaPolicyAccountId,
      policyUserId: vaylaPolicyUserId,
      resources: receptionBucketResources,
      actions: fullAccessBucketActions,
    });
    this.dataReceptionBucket.addToResourcePolicy(soaOfficeVaylaBucketPolicy);

    // Grant SOA-offices loram role read access to data reception bucket
    const soaOfficeLoramBucketPolicy = this.createBucketPolicy({
      policyAccountId: soaPolicyAccountId,
      policyUserId: loramPolicyUserId,
      resources: receptionBucketResources,
      actions: readAccessBucketActions,
    });
    this.dataReceptionBucket.addToResourcePolicy(soaOfficeLoramBucketPolicy);

    // Create ECS cluster resources for zip extraction task
    const { ecsCluster, handleZipTask, handleZipContainer, zipTaskLogGroup } =
      this.createZipHandlerECSResources({
        raitaStackIdentifier,
        vpc,
        raitaEnv,
      });

    this.dataReceptionBucket.grantRead(handleZipTask.taskRole);
    this.inspectionDataBucket.grantWrite(handleZipTask.taskRole);

    // Create zip handler lambda and grant permissions
    const handleReceptionFileEventFn = this.createReceptionFileEventHandler({
      name: 'dp-handler-reception-file',
      targetBucket: this.inspectionDataBucket,
      lambdaRole: this.dataProcessorLambdaServiceRole,
      raitaStackIdentifier,
      vpc,
      cluster: ecsCluster,
      task: handleZipTask,
      container: handleZipContainer,
      databaseEnvironmentVariables,
    });
    this.inspectionDataBucket.grantWrite(handleReceptionFileEventFn);
    this.dataReceptionBucket.grantRead(handleReceptionFileEventFn);

    const zipHandlerAlarms = this.createReceptionZipHandlerAlarms(
      zipTaskLogGroup!,
      raitaStackIdentifier,
    );
    const receptionAlarms = this.createReceptionHandlerAlarms(
      handleReceptionFileEventFn.logGroup,
      raitaStackIdentifier,
    );

    this.dataProcessorLambdaServiceRole.addToPolicy(
      new iam.PolicyStatement({
        effect: iam.Effect.ALLOW,
        resources: [handleZipTask.taskDefinitionArn],
        actions: ['ecs:RunTask'],
      }),
    );
    this.dataProcessorLambdaServiceRole.addToPolicy(
      new iam.PolicyStatement({
        effect: iam.Effect.ALLOW,
        actions: ['secretsmanager:GetSecretValue'],
        resources: ['*'], // TODO: specify keys?
      }),
    );
    // Dataprocessor lambda role needs PassRole permissions to both a) zip task
    // execution role and b) zip task role to pass them on to ECS in lambda execution.
    // The execution role is created in conjuction with other ECS resources
    if (!handleZipTask.executionRole) {
      throw new Error('Task handleZipTask does not have execution role.');
    }
    this.dataProcessorLambdaServiceRole.addToPolicy(
      new iam.PolicyStatement({
        effect: iam.Effect.ALLOW,
        resources: [
          handleZipTask.executionRole.roleArn,
          handleZipTask.taskRole.roleArn,
        ],
        actions: ['iam:PassRole'],
      }),
    );

    // route reception s3 events through a queue
    const receptionQueue = new Queue(this, 'reception-queue', {
      visibilityTimeout: Duration.seconds(915), // matching lambda timeout
    });
    const receptionQueueSource = new SqsEventSource(receptionQueue, {
      batchSize: 1,
      maxConcurrency: 2,
    });
    this.dataReceptionBucket.addEventNotification(
      s3.EventType.OBJECT_CREATED,
      new SqsDestination(receptionQueue),
      { prefix: `${raitaSourceSystems.Meeri}/` },
    );

    handleReceptionFileEventFn.addEventSource(receptionQueueSource);

    // Create meta data parser lambda, grant permissions and create event sources
    this.handleInspectionFileEventFn = this.createInspectionFileEventHandler({
      name: 'dp-handler-inspection-file',
      openSearchDomainEndpoint: openSearchDomain.domainEndpoint,
      configurationBucketName: configurationBucket.bucketName,
      inspectionBucketName: this.inspectionDataBucket.bucketName,
      csvBucketName: this.csvDataBucket.bucketName,
      openSearchMetadataIndex: openSearchMetadataIndex,
      configurationFile: parserConfigurationFile,
      lambdaRole: this.dataProcessorLambdaServiceRole,
      raitaStackIdentifier,
      vpc,
      databaseEnvironmentVariables,
    });
    const inspectionAlarms = this.createInspectionHandlerAlarms(
      this.handleInspectionFileEventFn.logGroup,
      raitaStackIdentifier,
    );
    // Grant lambda permissions to buckets
    configurationBucket.grantRead(this.handleInspectionFileEventFn);
    this.inspectionDataBucket.grantReadWrite(this.handleInspectionFileEventFn);
    this.csvDataBucket.grantReadWrite(this.handleInspectionFileEventFn);
    // Grant lamba permissions to OpenSearch index
    openSearchDomain.grantIndexReadWrite(
      openSearchMetadataIndex,
      this.handleInspectionFileEventFn,
    );

    // route inspection s3 events through a queue
    const inspectionQueue = new Queue(this, 'inspection-queue', {
      visibilityTimeout: Duration.seconds(240),
    });
    this.inspectionDataBucket.addEventNotification(
      s3.EventType.OBJECT_CREATED,
      new SqsDestination(inspectionQueue),
    );
<<<<<<< HEAD

    // Create csv data parser lambda, grant permissions and create event sources
    this.handleCSVFileEventFn = this.createCsvFileEventHandler({
      name: 'dp-handler-csv-file',
      csvBucketName: this.csvDataBucket.bucketName,
      configurationFile: parserConfigurationFile,
      lambdaRole: this.dataProcessorLambdaServiceRole,
      raitaStackIdentifier,
      vpc,
      databaseEnvironmentVariables,
    });
    // Grant lambda permissions to bucket
    this.csvDataBucket.grantReadWrite(this.handleCSVFileEventFn);

    // Add s3 event source for any added file
    this.handleCSVFileEventFn.addEventSource(
      new S3EventSource(this.csvDataBucket, {
        events: [s3.EventType.OBJECT_CREATED],
      }),
    );

    const allAlarms = [...receptionAlarms, ...inspectionAlarms];
=======
    const inspectionQueueSource = new SqsEventSource(inspectionQueue, {
      batchSize: 1, // need better error handling of batches in inspection handler if this is inreased
      maxConcurrency: 100,
    });
    this.handleInspectionFileEventFn.addEventSource(inspectionQueueSource);
    const allAlarms = [
      ...receptionAlarms,
      ...inspectionAlarms,
      ...zipHandlerAlarms,
    ];

>>>>>>> 08659464
    // create composite alarm that triggers when any alarm for different error types trigger
    const compositeAlarm = new CompositeAlarm(
      this,
      'data-process-error-composite-alarm',
      {
        alarmRule: AlarmRule.anyOf(...allAlarms),
        compositeAlarmName: `metadata-parsing-errors-composite-alarm-${raitaStackIdentifier}`,
        alarmDescription:
          'Alarm that goes off when parsing errors are encountered in metadata parsing',
      },
    );

    const topic = new Topic(this, 'data-process-topic', {
      displayName: `Raita data process ${raitaStackIdentifier}`,
    });

    compositeAlarm.addAlarmAction(new SnsAction(topic));
  }

  /**
   * Creates the parser lambda and add S3 buckets as event sources,
   * granting lambda read access to these buckets
   */
  private createReceptionFileEventHandler({
    name,
    targetBucket,
    lambdaRole,
    raitaStackIdentifier,
    vpc,
    cluster,
    task,
    container,
    databaseEnvironmentVariables,
  }: {
    name: string;
    targetBucket: s3.Bucket;
    lambdaRole: iam.Role;
    raitaStackIdentifier: string;
    vpc: IVpc;
    cluster: cdk.aws_ecs.Cluster;
    task: cdk.aws_ecs.FargateTaskDefinition;
    container: cdk.aws_ecs.ContainerDefinition;
    databaseEnvironmentVariables: DatabaseEnvironmentVariables;
  }) {
    const receptionHandler = new NodejsFunction(this, name, {
      functionName: `lambda-${raitaStackIdentifier}-${name}`,
      memorySize: 8192,
      timeout: Duration.seconds(900),
      runtime: Runtime.NODEJS_20_X,
      handler: 'handleReceptionFileEvent',
      entry: path.join(
        __dirname,
        `../backend/lambdas/dataProcess/handleReceptionFileEvent/handleReceptionFileEvent.ts`,
      ),
      environment: {
        ECS_CLUSTER_ARN: cluster.clusterArn,
        ECS_TASK_ARN: task.taskDefinitionArn,
        CONTAINER_NAME: container.containerName,
        TARGET_BUCKET_NAME: targetBucket.bucketName,
        SUBNET_IDS: vpc.privateSubnets.map(sn => sn.subnetId).join(','),
        ...databaseEnvironmentVariables,
      },
      role: lambdaRole,
      vpc,
      vpcSubnets: {
        subnets: vpc.privateSubnets,
      },
    });

    return receptionHandler;
  }

  /**
   * Creates the parser lambda and add S3 buckets as event sources,
   * granting lambda read access to these buckets
   */
  private createInspectionFileEventHandler({
    name,
    openSearchDomainEndpoint,
    configurationBucketName,
    inspectionBucketName,
    csvBucketName,
    configurationFile,
    openSearchMetadataIndex,
    lambdaRole,
    raitaStackIdentifier,
    vpc,
    databaseEnvironmentVariables,
  }: {
    name: string;
    openSearchDomainEndpoint: string;
    configurationBucketName: string;
    inspectionBucketName: string;
    csvBucketName: string;
    configurationFile: string;
    lambdaRole: iam.Role;
    openSearchMetadataIndex: string;
    raitaStackIdentifier: string;
    vpc: IVpc;
    databaseEnvironmentVariables: DatabaseEnvironmentVariables;
  }) {
    // any events that fail cause lambda to fail twice will be written here
    // currently nothing is done to this queue
    const inspectionDeadLetterQueue = new Queue(
      this,
      'inspection-handler-deadletter',
    );
    return new NodejsFunction(this, name, {
      functionName: `lambda-${raitaStackIdentifier}-${name}`,
<<<<<<< HEAD
      memorySize: 10240,
      timeout: cdk.Duration.seconds(15 * 60),
=======
      memorySize: 1024,
      timeout: cdk.Duration.seconds(240),
>>>>>>> 08659464
      runtime: lambda.Runtime.NODEJS_20_X,
      handler: 'handleInspectionFileEvent',
      entry: path.join(
        __dirname,
        `../backend/lambdas/dataProcess/handleInspectionFileEvent/handleInspectionFileEvent.ts`,
      ),
      reservedConcurrentExecutions: 100,
      environment: {
        OPENSEARCH_DOMAIN: openSearchDomainEndpoint,
        CONFIGURATION_BUCKET: configurationBucketName,
        INSPECTION_BUCKET: inspectionBucketName,
        CSV_BUCKET: csvBucketName,
        CONFIGURATION_FILE: configurationFile,
        METADATA_INDEX: openSearchMetadataIndex,
        REGION: this.region,
        ...databaseEnvironmentVariables,
      },
      role: lambdaRole,
      vpc,
      vpcSubnets: {
        subnets: vpc.privateSubnets,
      },
      deadLetterQueue: inspectionDeadLetterQueue,
    });
  }

  private createReceptionZipHandlerAlarms(
    logGroup: ILogGroup,
    raitaStackIdentifier: string,
  ) {
    const errorMetricFilter = logGroup.addMetricFilter(
      'zip-handler-error-filter',
      {
        filterPattern: FilterPattern.stringValue('$.level', '=', 'error'),
        metricName: `zip-handler-error-${raitaStackIdentifier}`,
        metricNamespace: 'raita-data-process',
        metricValue: '1',
      },
    );
    const errorAlarm = new Alarm(this, 'zip-handler-errors-alarm', {
      comparisonOperator: ComparisonOperator.GREATER_THAN_OR_EQUAL_TO_THRESHOLD,
      threshold: 1,
      evaluationPeriods: 1,
      treatMissingData: TreatMissingData.NOT_BREACHING,
      alarmName: `zip-handler-errors-alarm-${raitaStackIdentifier}`,
      metric: errorMetricFilter.metric({
        label: `Reception zip handler errors ${raitaStackIdentifier}`,
        period: Duration.days(1),
        statistic: Stats.SUM,
      }),
    });
    return [errorAlarm];
  }


  /**
   * Creates the csv parser lambda and add csv S3 bucket as event sources,
   * granting lambda read access to the bucket
   */
  private createCsvFileEventHandler({
    name,
    csvBucketName,
    configurationFile,
    lambdaRole,
    raitaStackIdentifier,
    vpc,
    databaseEnvironmentVariables,
  }: {
    name: string;
    csvBucketName: string;
    configurationFile: string;
    lambdaRole: iam.Role;
    raitaStackIdentifier: string;
    vpc: IVpc;
    databaseEnvironmentVariables: DatabaseEnvironmentVariables;
  }) {
    return new NodejsFunction(this, name, {
      functionName: `lambda-${raitaStackIdentifier}-${name}`,
      memorySize: 10240,
      timeout: cdk.Duration.seconds(15 * 60),
      runtime: lambda.Runtime.NODEJS_20_X,
      handler: 'handleCSVFileEvent',
      entry: path.join(
        __dirname,
        `../backend/lambdas/dataProcess/handleCSVFileEvent/handleCSVFileEvent.ts`,
      ),
      environment: {
        CSV_BUCKET: csvBucketName,
        CONFIGURATION_FILE: configurationFile,
        REGION: this.region,
        ...databaseEnvironmentVariables,
      },
      role: lambdaRole,
      vpc,
      vpcSubnets: {
        subnets: vpc.privateSubnets,
      },
    });
  }

  /**
   * Add alarms for monitoring errors from logs
   */
  private createReceptionHandlerAlarms(
    logGroup: ILogGroup,
    raitaStackIdentifier: string,
  ) {
    const errorMetricFilter = logGroup.addMetricFilter(
      'reception-error-filter',
      {
        filterPattern: FilterPattern.all(
          FilterPattern.stringValue('$.tag', '=', 'RAITA_BACKEND'),
          FilterPattern.stringValue('$.level', '=', 'error'),
        ),
        metricName: `parsing-error-${raitaStackIdentifier}`,
        metricNamespace: 'raita-data-process',
        metricValue: '1',
      },
    );
    const errorAlarm = new Alarm(this, 'reception-errors-alarm', {
      comparisonOperator: ComparisonOperator.GREATER_THAN_OR_EQUAL_TO_THRESHOLD,
      threshold: 1,
      evaluationPeriods: 1,
      treatMissingData: TreatMissingData.NOT_BREACHING,
      alarmName: `reception-errors-alarm-${raitaStackIdentifier}`,
      metric: errorMetricFilter.metric({
        label: `Reception other errors ${raitaStackIdentifier}`,
        period: Duration.days(1),
        statistic: Stats.SUM,
      }),
    });
    return [errorAlarm];
  }

  /**
   * Add alarms for monitoring errors from logs
   *
   * Multiple alarms for different types if errors
   */
  private createInspectionHandlerAlarms(
    logGroup: ILogGroup,
    raitaStackIdentifier: string,
  ) {
    const timeoutMetricFilter = logGroup.addMetricFilter(
      'inspection-timeout-filter',
      {
        filterPattern: FilterPattern.literal('%Task timed out%'),
        metricName: `inspection-timeout-${raitaStackIdentifier}`,
        metricNamespace: 'raita-data-process',
        metricValue: '1',
      },
    );
    const parsingErrorMetricFilter = logGroup.addMetricFilter(
      'inspection-parsing-error-filter',
      {
        filterPattern: FilterPattern.all(
          FilterPattern.stringValue('$.tag', '=', 'RAITA_PARSING_EXCEPTION'),
          FilterPattern.stringValue('$.level', '=', 'error'),
        ),
        metricName: `inspection-parsing-error-${raitaStackIdentifier}`,
        metricNamespace: 'raita-data-process',
        metricValue: '1',
      },
    );
    const otherErrorMetricFilter = logGroup.addMetricFilter(
      'inspection-other-error-filter',
      {
        filterPattern: FilterPattern.all(
          FilterPattern.stringValue('$.tag', '=', 'RAITA_BACKEND'),
          FilterPattern.stringValue('$.level', '=', 'error'),
        ),
        metricName: `inspection-other-error-${raitaStackIdentifier}`,
        metricNamespace: 'raita-data-process',
        metricValue: '1',
      },
    );
    // create separate warn metric with no alarm associated
    const warningMetricFilter = logGroup.addMetricFilter(
      'inspection-warn-filter',
      {
        filterPattern: FilterPattern.all(
          FilterPattern.any(
            FilterPattern.stringValue('$.tag', '=', 'RAITA_BACKEND'),
            FilterPattern.stringValue('$.tag', '=', 'RAITA_PARSING_EXCEPTION'),
          ),
          FilterPattern.stringValue('$.level', '=', 'warn'),
        ),
        metricName: `inspection-warn-${raitaStackIdentifier}`,
        metricNamespace: 'raita-data-process',
        metricValue: '1',
      },
    );
    const crashErrorMetricFilter = logGroup.addMetricFilter(
      'inspection-crash-error-filter',
      {
        filterPattern: FilterPattern.literal('%Runtime exited%'),
        metricName: `inspection-crash-error-${raitaStackIdentifier}`,
        metricNamespace: 'raita-data-process',
        metricValue: '1',
      },
    );
    const anyErrorMetricFilter = logGroup.addMetricFilter(
      'inspection-all-error-filter',
      {
        filterPattern: FilterPattern.anyTerm('error', 'Error'),
        metricName: `inspection-any-error-${raitaStackIdentifier}`,
        metricNamespace: 'raita-data-process',
        metricValue: '1',
      },
    );
    const timeoutAlarm = new Alarm(this, 'inspection-timeout-alarm', {
      comparisonOperator: ComparisonOperator.GREATER_THAN_OR_EQUAL_TO_THRESHOLD,
      threshold: 1,
      evaluationPeriods: 1,
      treatMissingData: TreatMissingData.NOT_BREACHING,
      alarmName: `inspection-timeout-alarm-${raitaStackIdentifier}`,
      alarmDescription: 'Alarm for catching timeout errors in metadata parser',
      metric: timeoutMetricFilter.metric({
        label: `Inspection timeout ${raitaStackIdentifier}`,
        period: Duration.days(1),
        statistic: Stats.SUM,
      }),
    });
    const parsingErrorAlarm = new Alarm(
      this,
      'inspection-parsing-errors-alarm',
      {
        comparisonOperator:
          ComparisonOperator.GREATER_THAN_OR_EQUAL_TO_THRESHOLD,
        threshold: 1,
        evaluationPeriods: 1,
        treatMissingData: TreatMissingData.NOT_BREACHING,
        alarmName: `inspection-parsing-errors-alarm-${raitaStackIdentifier}`,
        alarmDescription:
          'Alarm for catching parsing errors in metadata parser',
        metric: parsingErrorMetricFilter.metric({
          label: `Inspection parsing errors ${raitaStackIdentifier}`,
          period: Duration.days(1),
          statistic: Stats.SUM,
        }),
      },
    );
    const otherErrorAlarm = new Alarm(this, 'inspection-other-errors-alarm', {
      comparisonOperator: ComparisonOperator.GREATER_THAN_OR_EQUAL_TO_THRESHOLD,
      threshold: 1,
      evaluationPeriods: 1,
      treatMissingData: TreatMissingData.NOT_BREACHING,
      alarmName: `inspection-other-errors-alarm-${raitaStackIdentifier}`,
      alarmDescription:
        'Alarm for catching code errors other than known parsing errors in metadata parser',
      metric: otherErrorMetricFilter.metric({
        label: `Inspection other errors ${raitaStackIdentifier}`,
        period: Duration.days(1),
        statistic: Stats.SUM,
      }),
    });
    const crashErrorAlarm = new Alarm(this, 'inspection-crash-errors-alarm', {
      comparisonOperator: ComparisonOperator.GREATER_THAN_OR_EQUAL_TO_THRESHOLD,
      threshold: 1,
      evaluationPeriods: 1,
      treatMissingData: TreatMissingData.NOT_BREACHING,
      alarmName: `inspection-crash-errors-alarm-${raitaStackIdentifier}`,
      alarmDescription: 'Alarm for catching crashes of metadata parser',
      metric: crashErrorMetricFilter.metric({
        label: `Inspection crash errors ${raitaStackIdentifier}`,
        period: Duration.days(1),
        statistic: Stats.SUM,
      }),
    });
    const anyErrorAlarm = new Alarm(this, 'inspection-any-errors-alarm', {
      comparisonOperator: ComparisonOperator.GREATER_THAN_OR_EQUAL_TO_THRESHOLD,
      threshold: 1,
      evaluationPeriods: 1,
      treatMissingData: TreatMissingData.NOT_BREACHING,
      alarmName: `inspection-any-errors-alarm-${raitaStackIdentifier}`,
      alarmDescription:
        'Failsafe alarm for catching all errors in metadata parser, including those missed by other alarms',
      metric: anyErrorMetricFilter.metric({
        label: `Inspection any errors ${raitaStackIdentifier}`,
        period: Duration.days(1),
        statistic: Stats.SUM,
      }),
    });
    return [
      timeoutAlarm,
      parsingErrorAlarm,
      otherErrorAlarm,
      crashErrorAlarm,
      anyErrorAlarm,
    ];
  }

  /**
   * Helper to create bucket policies
   */

  private createBucketPolicy({
    policyAccountId,
    policyUserId,
    resources,
    actions,
  }: {
    policyAccountId: string;
    policyUserId: string;
    resources: Array<string>;
    actions: Array<string>;
  }) {
    return new iam.PolicyStatement({
      effect: iam.Effect.ALLOW,
      principals: [new iam.AccountPrincipal(policyAccountId)],
      actions,
      resources,
      conditions: {
        StringLike: {
          'aws:userId': `${policyUserId}:*`,
        },
      },
    });
  }

  private createZipHandlerECSResources({
    raitaStackIdentifier,
    vpc,
    raitaEnv,
  }: {
    raitaStackIdentifier: string;
    vpc: IVpc;
    raitaEnv: RaitaEnvironment;
  }) {
    const ecsCluster = new ecs.Cluster(
      this,
      `cluster-${raitaStackIdentifier}`,
      {
        vpc,
      },
    );

    // Explicitly create the zipHandler execution role and grant permissions
    // to ECR, otherwise role does not receive the necessary rights
    const zipTaskExecutionRole = createRaitaServiceRole({
      scope: this,
      name: 'RaitaZipTaskExecutionRole',
      servicePrincipal: 'ecs-tasks.amazonaws.com',
      policyName: 'AmazonEC2ContainerRegistryReadOnly',
      raitaStackIdentifier,
    });

    const handleZipTask = new ecs.FargateTaskDefinition(
      this,
      `task-${raitaStackIdentifier}-handle-zip`,
      {
        memoryLimitMiB: 30720,
        cpu: 4096,
        ephemeralStorageGiB: 100,
        executionRole: zipTaskExecutionRole,
        runtimePlatform: {
          cpuArchitecture: ecs.CpuArchitecture.X86_64,
          operatingSystemFamily: ecs.OperatingSystemFamily.LINUX,
        },
      },
    );
    const image = new DockerImageAsset(this, 'zip-handler-image', {
      directory: path.join(__dirname, '../backend/containers/zipHandler'),
<<<<<<< HEAD
=======
    });
    const logDriver = new ecs.AwsLogDriver({
      streamPrefix: 'FargateHandleZip',
      logRetention: RetentionDays.SIX_MONTHS,
>>>>>>> 08659464
    });
    const handleZipContainer = handleZipTask.addContainer(
      `container-${raitaStackIdentifier}-zip-handler`,
      {
        image: ecs.ContainerImage.fromDockerImageAsset(image),
<<<<<<< HEAD
        logging: new ecs.AwsLogDriver({
          streamPrefix: 'FargateHandleZip',
          logRetention: RetentionDays.SIX_MONTHS,
        }),
=======
        logging: logDriver,
>>>>>>> 08659464
        environment: {
          AWS_REGION: this.region,
        },
      },
    );
    return {
      ecsCluster,
      handleZipTask,
      handleZipContainer,
      zipTaskLogGroup: logDriver.logGroup,
    };
  }
}<|MERGE_RESOLUTION|>--- conflicted
+++ resolved
@@ -36,12 +36,9 @@
 import { SnsAction } from 'aws-cdk-lib/aws-cloudwatch-actions';
 import { BucketDeployment, Source } from 'aws-cdk-lib/aws-s3-deployment';
 import { DockerImageAsset } from 'aws-cdk-lib/aws-ecr-assets';
-<<<<<<< HEAD
-import { handleCSVFileEvent } from '../backend/lambdas/dataProcess/handleCSVFileEvent/handleCSVFileEvent';
-=======
 import { Queue } from 'aws-cdk-lib/aws-sqs';
 import { SqsDestination } from 'aws-cdk-lib/aws-s3-notifications';
->>>>>>> 08659464
+import { handleCSVFileEvent } from '../backend/lambdas/dataProcess/handleCSVFileEvent/handleCSVFileEvent';
 
 interface DataProcessStackProps extends NestedStackProps {
   readonly raitaStackIdentifier: string;
@@ -308,7 +305,17 @@
       s3.EventType.OBJECT_CREATED,
       new SqsDestination(inspectionQueue),
     );
-<<<<<<< HEAD
+    const inspectionQueueSource = new SqsEventSource(inspectionQueue, {
+      batchSize: 1, // need better error handling of batches in inspection handler if this is inreased
+      maxConcurrency: 100,
+    });
+    this.handleInspectionFileEventFn.addEventSource(inspectionQueueSource);
+    const allAlarms = [
+      ...receptionAlarms,
+      ...inspectionAlarms,
+      ...zipHandlerAlarms,
+    ];
+
 
     // Create csv data parser lambda, grant permissions and create event sources
     this.handleCSVFileEventFn = this.createCsvFileEventHandler({
@@ -330,20 +337,6 @@
       }),
     );
 
-    const allAlarms = [...receptionAlarms, ...inspectionAlarms];
-=======
-    const inspectionQueueSource = new SqsEventSource(inspectionQueue, {
-      batchSize: 1, // need better error handling of batches in inspection handler if this is inreased
-      maxConcurrency: 100,
-    });
-    this.handleInspectionFileEventFn.addEventSource(inspectionQueueSource);
-    const allAlarms = [
-      ...receptionAlarms,
-      ...inspectionAlarms,
-      ...zipHandlerAlarms,
-    ];
-
->>>>>>> 08659464
     // create composite alarm that triggers when any alarm for different error types trigger
     const compositeAlarm = new CompositeAlarm(
       this,
@@ -453,13 +446,8 @@
     );
     return new NodejsFunction(this, name, {
       functionName: `lambda-${raitaStackIdentifier}-${name}`,
-<<<<<<< HEAD
       memorySize: 10240,
       timeout: cdk.Duration.seconds(15 * 60),
-=======
-      memorySize: 1024,
-      timeout: cdk.Duration.seconds(240),
->>>>>>> 08659464
       runtime: lambda.Runtime.NODEJS_20_X,
       handler: 'handleInspectionFileEvent',
       entry: path.join(
@@ -823,26 +811,16 @@
     );
     const image = new DockerImageAsset(this, 'zip-handler-image', {
       directory: path.join(__dirname, '../backend/containers/zipHandler'),
-<<<<<<< HEAD
-=======
     });
     const logDriver = new ecs.AwsLogDriver({
       streamPrefix: 'FargateHandleZip',
       logRetention: RetentionDays.SIX_MONTHS,
->>>>>>> 08659464
     });
     const handleZipContainer = handleZipTask.addContainer(
       `container-${raitaStackIdentifier}-zip-handler`,
       {
         image: ecs.ContainerImage.fromDockerImageAsset(image),
-<<<<<<< HEAD
-        logging: new ecs.AwsLogDriver({
-          streamPrefix: 'FargateHandleZip',
-          logRetention: RetentionDays.SIX_MONTHS,
-        }),
-=======
         logging: logDriver,
->>>>>>> 08659464
         environment: {
           AWS_REGION: this.region,
         },
