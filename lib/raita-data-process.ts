--- conflicted
+++ resolved
@@ -113,15 +113,9 @@
     });
 
     const receptionBucketResources = [
-<<<<<<< HEAD
-      dataReceptionBucket.bucketArn,
-      `${dataReceptionBucket.bucketArn}/${raitaSourceSystems.Meeri}/*`,
-      `${dataReceptionBucket.bucketArn}/${raitaSourceSystems.MeeriHotfix2023}/*`, // TODO: remove when not needed
-=======
       this.dataReceptionBucket.bucketArn,
       `${this.dataReceptionBucket.bucketArn}/${raitaSourceSystems.Meeri}/*`,
       `${this.dataReceptionBucket.bucketArn}/${raitaSourceSystems.MeeriHotfix2023}/*`, // TODO: remove when not needed
->>>>>>> aeab4774
     ];
     const fullAccessBucketActions = [
       's3:GetObject',
@@ -146,8 +140,6 @@
       policyUserId: sftpPolicyUserId,
       resources: receptionBucketResources,
       actions: fullAccessBucketActions,
-<<<<<<< HEAD
-=======
     });
     this.dataReceptionBucket.addToResourcePolicy(sftpReceivePolicy);
 
@@ -157,20 +149,10 @@
       policyUserId: sftpRaitaDeveloperPolicyUserId,
       resources: receptionBucketResources,
       actions: fullAccessBucketActions,
->>>>>>> aeab4774
     });
     this.dataReceptionBucket.addToResourcePolicy(
       sftpRaitaDeveloperUserBucketPolicy,
     );
-
-    // Grant RAITA developer SFTP user full access to the bucket
-    const sftpRaitaDeveloperUserBucketPolicy = this.createBucketPolicy({
-      policyAccountId: sftpPolicyAccountId,
-      policyUserId: sftpRaitaDeveloperPolicyUserId,
-      resources: receptionBucketResources,
-      actions: fullAccessBucketActions,
-    });
-    dataReceptionBucket.addToResourcePolicy(sftpRaitaDeveloperUserBucketPolicy);
 
     // Grant SOA-offices väylä role full access to data reception bucket
     const soaOfficeVaylaBucketPolicy = this.createBucketPolicy({
