--- conflicted
+++ resolved
@@ -1,17 +1,11 @@
 import {
-<<<<<<< HEAD
   RemovalPolicy,
-=======
->>>>>>> d50cdea6
   SecretValue,
   Stack,
   StackProps,
   Stage,
   StageProps,
-<<<<<<< HEAD
-=======
   Tags,
->>>>>>> d50cdea6
 } from 'aws-cdk-lib';
 import {
   CodePipeline,
