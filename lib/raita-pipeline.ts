import { SecretValue, Stack, Stage, StageProps } from 'aws-cdk-lib';
import {
  CodePipeline,
  CodePipelineSource,
  ShellStep,
} from 'aws-cdk-lib/pipelines';
import { Construct } from 'constructs';
import { Cache, LocalCacheMode } from 'aws-cdk-lib/aws-codebuild';
import { RaitaStack } from './raita-stack';
import { getEnv } from '../utils';

const getPipelineConfig = () => {
  const env = getEnv('ENVIRONMENT');
  const stackId = getEnv('STACK_ID');
  const branch = getEnv('BRANCH');
  const allowedEnvironments = ['dev', 'prod'];

  if (!allowedEnvironments.includes(env)) {
    throw new Error(
      `Only ${allowedEnvironments.join(
        ' ,',
      )} are allowed environment values, received ${env}`,
    );
  }

  // TODO: Add validations that tie AWS Account to allowed environment variable values.
  // Possibly using parameter store?
  if (env === 'prod' && stackId !== 'prod') {
    throw new Error('In production only allowed stackId is "prod".');
  }

  return {
    tags: {
      Environment: env,
      Project: 'raita',
    },
    env,
    stackId,
    region: 'eu-west-1',
    branch,
    authenticationToken: 'github-token',
  };
};

/**
 * The stack that defines the application pipeline
 */
export class RaitaPipelineStack extends Stack {
  constructor(scope: Construct) {
    const config = getPipelineConfig();
    super(scope, 'stack-pipeline-raita' + config.stackId, {
      env: {
        region: config.region,
      },
      tags: config.tags,
    });

<<<<<<< HEAD
    const pipeline = new CodePipeline(
      this,
      `pipeline-raita-${config.stackId}`,
      {
        // pipelineName: 'pipeline-raita-' + config.stackId,
        synth: new ShellStep('Synth', {
          input: CodePipelineSource.gitHub(
            'finnishtransportagency/raita',
            config.branch,
            {
              authentication: SecretValue.secretsManager(
                config.authenticationToken,
              ),
            },
          ),
          commands: ['npm ci', 'npm run synth:pipeline:' + config.env],
        }),
        dockerEnabledForSynth: true,
        codeBuildDefaults: {
          // TODO: Cacheing not working currently
          cache: Cache.local(
            LocalCacheMode.CUSTOM,
            LocalCacheMode.SOURCE,
            LocalCacheMode.DOCKER_LAYER,
          ),
        },
=======
    const pipeline = new CodePipeline(this, 'Raita-Pipeline', {
      pipelineName: 'Raita-' + config.env,
      synth: new ShellStep('Synth', {
        input: CodePipelineSource.gitHub(
          'finnishtransportagency/raita',
          config.branch,
          {
            authentication: SecretValue.secretsManager(
              config.authenticationToken,
            ),
          },
        ),
        commands: [
          'npm ci',
          `npm run pipeline:synth --environment=${config.env} --branch=${config.branch}`,
        ],
      }),
      dockerEnabledForSynth: true,
      codeBuildDefaults: {
        // TODO: Cacheing not working currently
        cache: Cache.local(
          LocalCacheMode.CUSTOM,
          LocalCacheMode.SOURCE,
          LocalCacheMode.DOCKER_LAYER,
        ),
>>>>>>> 33d5f48b
      },
    );
    pipeline.addStage(
      new RaitaApplication(this, config.env, {
        stackId: config.env,
        tags: config.tags,
      }),
    );
  }
}

interface RaitaStageProps extends StageProps {
  readonly stackId: string;
  readonly tags: Record<string, string>;
}

class RaitaApplication extends Stage {
  constructor(scope: Construct, id: string, props: RaitaStageProps) {
    super(scope, id, props);
    const raitaStack = new RaitaStack(this, 'Raita', {
      stackId: props.stackId,
      tags: props.tags,
    });
  }
}<|MERGE_RESOLUTION|>--- conflicted
+++ resolved
@@ -55,7 +55,6 @@
       tags: config.tags,
     });
 
-<<<<<<< HEAD
     const pipeline = new CodePipeline(
       this,
       `pipeline-raita-${config.stackId}`,
@@ -71,7 +70,10 @@
               ),
             },
           ),
-          commands: ['npm ci', 'npm run synth:pipeline:' + config.env],
+          commands: [
+            'npm ci',
+            `npm run pipeline:synth --environment=${config.env} --branch=${config.branch}`,
+          ],
         }),
         dockerEnabledForSynth: true,
         codeBuildDefaults: {
@@ -82,33 +84,6 @@
             LocalCacheMode.DOCKER_LAYER,
           ),
         },
-=======
-    const pipeline = new CodePipeline(this, 'Raita-Pipeline', {
-      pipelineName: 'Raita-' + config.env,
-      synth: new ShellStep('Synth', {
-        input: CodePipelineSource.gitHub(
-          'finnishtransportagency/raita',
-          config.branch,
-          {
-            authentication: SecretValue.secretsManager(
-              config.authenticationToken,
-            ),
-          },
-        ),
-        commands: [
-          'npm ci',
-          `npm run pipeline:synth --environment=${config.env} --branch=${config.branch}`,
-        ],
-      }),
-      dockerEnabledForSynth: true,
-      codeBuildDefaults: {
-        // TODO: Cacheing not working currently
-        cache: Cache.local(
-          LocalCacheMode.CUSTOM,
-          LocalCacheMode.SOURCE,
-          LocalCacheMode.DOCKER_LAYER,
-        ),
->>>>>>> 33d5f48b
       },
     );
     pipeline.addStage(
