import { useState } from 'react';
import type { NextPage } from 'next';
import { clsx } from 'clsx';
import { useTranslation } from 'next-i18next';
import { marked } from 'marked';

import instructionData from 'shared/doc/delete_instructions.md';
import { Button, TextInput, Modal } from 'components';
import { makeQuery } from 'shared/query-builder';
import css from './delete.module.css';
import markdownCss from '../../styles/markdown.module.css';
import { useSearch } from 'shared/hooks';
import { postDeleteRequest } from 'shared/rest';
import { DeleteResponse, RaitaNextPage } from 'shared/types';
import { RaitaRole } from 'shared/user';
import { useQuery } from '@apollo/client';
import { SEARCH_RAPORTTI_KEYS_ONLY } from 'shared/graphql/queries/reports';
import { startsWith } from 'rambda';

const DeleteIndex: RaitaNextPage = () => {
  const { t } = useTranslation(['common', 'admin']);

  const [prefixInput, setPrefixInput] = useState('');
  const [confirmInput, setConfirmInput] = useState('');
  const [confirmModalOpen, setConfirmModalOpen] = useState(false);
  const [resultModalOpen, setResultModalOpen] = useState(false);
  const [deleteResult, setDeleteResult] = useState<DeleteResponse | null>(null);
  const [deleteInProgress, setDeleteInProgress] = useState(false);
  const [deleteIsConfirmed, setDeleteIsConfirmed] = useState(false);

  const { loading, error, data, refetch } = useQuery(
    SEARCH_RAPORTTI_KEYS_ONLY,
    {
      variables: {
        raportti: { key: prefixInput },
        page: 1,
        page_size: 10,
      },
    },
  );

  const fetchFilesToBeDeleted = () => {
    refetch();
  };

  const showConfirmationModal = () => {
    fetchFilesToBeDeleted();
    setConfirmModalOpen(true);
  };

  const deleteFiles = async () => {
    if (!deleteIsConfirmed) {
      return;
    }
    setDeleteInProgress(true);
    try {
      const response = await postDeleteRequest(prefixInput);
      setDeleteResult(response);
      setDeleteInProgress(false);
      setConfirmModalOpen(false);
      setResultModalOpen(true);
      // TODO: fetch logs?
    } catch (err: any) {
      setDeleteInProgress(false);
      alert(`${t('admin:delete_error')} ${err.message ?? err}`);
    }
  };

  const onCancelConfirmation = () => {
    if (deleteInProgress) {
      return;
    }
<<<<<<< HEAD

=======
>>>>>>> e88f509d
    setConfirmModalOpen(false);
    setDeleteIsConfirmed(false);
    setConfirmInput('');
    setDeleteInProgress(false);
  };

  const resetAll = () => {
    onCancelConfirmation();
    setResultModalOpen(false);
    setPrefixInput('');
    setDeleteResult(null);
  };

  const onConfirmInputChange = (inputText: string) => {
    setConfirmInput(inputText);
    if (inputText === data?.search_raportti.count.toString()) {
      setDeleteIsConfirmed(true);
    } else {
      setDeleteIsConfirmed(false);
    }
  };

  const readyToDelete =
    confirmModalOpen &&
    deleteIsConfirmed &&
    data?.search_raportti.raportti &&
    data.search_raportti.count > 0 &&
    !deleteInProgress;
  return (
    <div className="container mx-auto px-16 py-6">
      <div
        className={clsx(markdownCss['markdown-content'])}
        dangerouslySetInnerHTML={{
          __html: marked.parse(instructionData),
        }}
      />
      <TextInput
        onUpdate={setPrefixInput}
        value={prefixInput}
        placeholder={t('admin:delete_input_placeholder') || ''}
        resetSearchText={false}
        className={clsx(css.textInput)}
      />
      <Button
        onClick={showConfirmationModal}
        label={t('common:next')}
        disabled={prefixInput.length === 0}
      />
      <Modal
        isOpen={confirmModalOpen}
        onRequestClose={() => onCancelConfirmation()}
        contentLabel={t('admin:delete_confirm_heading') || ''}
        headerText={t('admin:delete_confirm_heading') || ''}
      >
        <div>
          <p>{t('admin:delete_path_info', { path: prefixInput })}</p>
          {loading && t('admin:delete_files_loading')}
          {!!error && t('admin:delete_files_fetch_error')}
          {data &&
            (data.search_raportti.count === 0 ? (
              <p>{t('admin:delete_files_not_found')}</p>
            ) : (
              <>
                <p>
                  {t('admin:delete_counts', {
                    count: data?.search_raportti.count,
                  })}
                </p>
                <label>
                  {t('admin:delete_confirmation')}
                  <TextInput
                    onUpdate={onConfirmInputChange}
                    value={confirmInput}
                    placeholder={t('admin:delete_confirm_placeholder') || ''}
                    resetSearchText={false}
                    className={clsx(css.textInput)}
                  />
                </label>
              </>
            ))}
        </div>

        <Button
          onClick={deleteFiles}
          disabled={!readyToDelete}
          label={t('admin:delete_label')}
        />
        <Button
          onClick={() => onCancelConfirmation()}
          disabled={deleteInProgress}
          label={t('common:cancel')}
        />
        {deleteInProgress && <p>{t('admin:delete_in_progress')}</p>}
      </Modal>
      <Modal
        isOpen={resultModalOpen}
        onRequestClose={resetAll}
        contentLabel={t('admin:delete_result_heading') || ''}
        headerText={t('admin:delete_result_heading') || ''}
      >
        {deleteResult && (
          <div>
            {t('admin:delete_result', {
              zipCount: deleteResult.receptionDeleteCount,
              fileCount: deleteResult.inspectionDeleteCount,
              metaDataCount: deleteResult.metadataDeleteCount,
            })}
          </div>
        )}
      </Modal>
    </div>
  );
};

DeleteIndex.requiredRole = RaitaRole.Admin;

export default DeleteIndex;<|MERGE_RESOLUTION|>--- conflicted
+++ resolved
@@ -70,10 +70,6 @@
     if (deleteInProgress) {
       return;
     }
-<<<<<<< HEAD
-
-=======
->>>>>>> e88f509d
     setConfirmModalOpen(false);
     setDeleteIsConfirmed(false);
     setConfirmInput('');
