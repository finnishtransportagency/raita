import { useState, Fragment, useEffect, SyntheticEvent } from 'react';
import * as R from 'rambda';
import { i18n, useTranslation } from 'next-i18next';
import { clsx } from 'clsx';
import Lightbox from 'yet-another-react-lightbox';
import 'yet-another-react-lightbox/styles.css';

import * as cfg from 'shared/config';
import { App, BannerType, ImageKeys, RaitaNextPage, Range } from 'shared/types';
import { sizeformatter, takeOptionValues } from 'shared/util';

import { Button, TextInput, CopyToClipboard, Dropdown } from 'components';
import { DateRange } from 'components';
import MultiChoice from 'components/filters/multi-choice';
import ResultsPager from 'components/results-pager';
import LoadingOverlay from 'components/loading-overlay';
import InfoBanner from 'components/infobanner';

import { useFileQuery } from '../../shared/hooks';
import css from './reports.module.css';
import { getFile, getImageKeysForFileKey } from 'shared/rest';
import { ZipDownload } from 'components/zip-download';

import { RaitaRole, useUser } from 'shared/user';
import { Tooltip } from 'react-tooltip';
import { useLazyQuery, useQuery } from '@apollo/client';
import { META, SEARCH_RAPORTTI } from 'shared/graphql/queries/reports';
import {
  DateTimeIntervalInput,
  Search_RaporttiQueryVariables,
} from 'shared/graphql/__generated__/graphql';

//

const initialState: ReportsState = {
  resetFilters: false,
  debug: false,
  waitingToUpdateSearchQuery: false,
  queryVariables: { page: 1, page_size: cfg.paging.pageSize },
};

const ReportsIndex: RaitaNextPage = () => {
  const { t } = useTranslation(['common', 'metadata']);
  const meta = useQuery(META);
  const [triggerInitialSearch, searchQuery] = useLazyQuery(SEARCH_RAPORTTI);

  const user = useUser();

  const [state, setState] = useState<ReportsState>(initialState);
  const [imageKeys, setImageKeys] = useState<ImageKeys[]>([]);
  const [imageUrls, setImageUrls] = useState<string[]>([]);
  const [lightboxOpen, setLightboxOpen] = useState(false);

  // S3 file URL endpoint mutation
  const getFileUrl = useFileQuery();

  // #endregion

  const doSearch = () => {
    setState(R.assocPath(['queryVariables', 'page'], 1));
    setState(R.assocPath(['waitingToUpdateSearchQuery'], true));
    triggerInitialSearch({ variables: state.queryVariables });
  };

  const resetSearch = () => {
    setState(() => JSON.parse(JSON.stringify(initialState)) as ReportsState);
    setState(R.assoc('resetFilters', true));
  };

  const handleImageUrlFetch = async (key: string) => {
    const keys = imageKeys.find(ik => ik.fileKey === key)?.imageKeys;
    if (!keys) return;
    return await Promise.all(keys.map(key => getFile(key).then(x => x.url)));
  };

  const handleLightBox = async (key: string) => {
    const imageUrls = await handleImageUrlFetch(key);
    if (imageUrls?.length) {
      setImageUrls(imageUrls);
      setLightboxOpen(true);
    }
  };

  const resultsData = searchQuery.data?.search_raportti;

  useEffect(() => {
    const fileKeys = resultsData?.raportti?.map(document => document.key) ?? [];
    if (fileKeys?.length) {
      fileKeys.forEach(async fileKey => {
        if (!fileKey) {
          return;
        }
        const fileImageKeys = await getImageKeysForFileKey(fileKey);
        if (!fileImageKeys.length) return;
        setImageKeys(prevImageKeys => [
          ...prevImageKeys,
          { fileKey, imageKeys: fileImageKeys },
        ]);
      });
    }
  }, [resultsData]);

  // make sure mutation is updated only after query object is changed
  useEffect(() => {
    if (state.waitingToUpdateSearchQuery) {
      searchQuery.refetch(state.queryVariables);
      setState(R.assoc('waitingToUpdateSearchQuery', false));
    }
  }, [state.waitingToUpdateSearchQuery]);

  const updateDateRange = (range: Range<Date>) => {
    if (!range.start && !range.end) {
      setState(
        R.assocPath(['queryVariables', 'inspection_datetime'], undefined),
      );
      return;
    }
    const input: DateTimeIntervalInput = {
      start: range.start?.toISOString(),
      end: range.end?.toISOString(),
    };
    // TODO: typing for setState is lost with R.assocPath
    setState(R.assocPath(['queryVariables', 'inspection_datetime'], input));
    setState(R.assoc('resetFilters', false));
  };

  const updateSearchText = (text: string) => {
    setState(R.assocPath(['queryVariables', 'file_name'], text));
    setState(R.assoc('resetFilters', false));
  };
  //

  const setPage = (n: number) => {
    setState(R.assocPath(['queryVariables', 'page'], n));
    setState(R.assocPath(['waitingToUpdateSearchQuery'], true));
  };
  const updateSort = (event: SyntheticEvent<HTMLSelectElement, Event>) => {
<<<<<<< HEAD
    console.log(event.currentTarget.value);

=======
>>>>>>> de957343
    setState(
      R.assocPath(
        ['queryVariables', 'order_by_variable'],
        event.currentTarget.value,
      ),
    );
    setState(R.assocPath(['waitingToUpdateSearchQuery'], true));
  };

  const handleChangePageSize = (newSize: number) => {
    setState(R.assocPath(['queryVariables', 'page_size'], newSize));
    setState(R.assocPath(['waitingToUpdateSearchQuery'], true));
  };

  /**
   * Check whether any of our queries/mutations are loading,
   * so that we can do things like disable UI controls.
   */
  const isLoading = [meta.loading, searchQuery.loading].some(R.identity);

  if (meta.loading || !meta.data) return <LoadingOverlay />;

  if (meta.error) return <div>Error</div>;

  const showAdminFields =
    user.user && user.user.roles.includes(RaitaRole.Admin);
  const zipFileNameIndex = cfg.zipFileNameIndex;

  // some fields are hidden on non-admin users
  const adminOnlyMetadataFields = ['parser_version'];

  const inspectionDateRangeForSelector: Range<Date> = {
    // TODO: mapping function
    start: state.queryVariables.inspection_datetime?.start
      ? new Date(state.queryVariables.inspection_datetime.start)
      : undefined,
    end: state.queryVariables.inspection_datetime?.end
      ? new Date(state.queryVariables.inspection_datetime.end)
      : undefined,
  };

  return (
    <div className={clsx(css.root, isLoading && css.isLoading)}>
      <InfoBanner
        bannerType={BannerType.INFO}
        text={t('common:rights_restriction_info')}
      />

      <div className="container mx-auto px-16 py-6">
        <div className="grid grid-cols-3 gap-12">
          <section className="space-y-4">
            <header className="text-3xl border-primary border-b-2 mb-4 pb-2">
              {t('common:reports_search')}
            </header>

            <TextInput
              onUpdate={updateSearchText}
              value={state.queryVariables.file_name ?? ''}
              placeholder={t('common:search_by_filename')}
              resetSearchText={state.resetFilters}
            />

            <div className="space-y-4 divide-y-2 divide-main-gray-10">
              <section className={clsx(css.subSection)}>
                <header>{t('common:reports_metadata')}</header>

                {/*
                TODO: implement with graphql
                <FilterSelector
                  filters={[]}
                  onChange={updateFilterList}
                  fields={meta.data?.fields!}
                  resetFilterSelector={state.resetFilters}
                /> */}
              </section>

              {/* Search date range */}
              <section className={clsx(css.subSection)}>
                <header>{t('common:reports_timespan')}</header>

                <DateRange
                  range={inspectionDateRangeForSelector}
                  onUpdate={updateDateRange}
                  resetDateRange={state.resetFilters}
                  inputId="reports-daterange"
                />
              </section>

              <section className={clsx(css.subSection)}>
                <MultiChoice
                  label={t('common:reports_report_types')}
                  inputId="report-type"
                  items={(meta.data.meta.report_type || []).map(it => ({
                    key: it.value,
                    value: it.value,
                  }))}
                  resetFilters={state.resetFilters}
                  onChange={e => {
                    setState(
                      R.assocPath(
                        ['queryVariables', 'report_type'],
                        takeOptionValues(e.target.selectedOptions),
                      ),
                    );
                    setState(R.assoc('resetFilters', false));
                  }}
                />
              </section>

              <section className={clsx(css.subSection)}>
                <MultiChoice
                  label={t('common:reports_systems')}
                  inputId="report-system"
                  items={(meta.data.meta.system || []).map(x => ({
                    key: i18n?.exists(`metadata:${x.value}`)
                      ? `${x.value} / ${t(`metadata:${x.value}`)}`
                      : x.value,
                    value: x.value,
                  }))}
                  resetFilters={state.resetFilters}
                  onChange={e => {
                    setState(
                      R.assocPath(
                        ['queryVariables', 'system'],
                        takeOptionValues(e.target.selectedOptions),
                      ),
                    );
                    setState(R.assoc('resetFilters', false));
                  }}
                />
              </section>

              <section className={clsx(css.subSection)}>
                <MultiChoice
                  label={t('common:reports_track_parts')}
                  inputId="report-track-part"
                  items={(meta.data?.meta.track_part || []).map(it => ({
                    key: it.value,
                    value: it.value,
                  }))}
                  resetFilters={state.resetFilters}
                  onChange={e => {
                    setState(
                      R.assocPath(
                        ['queryVariables', 'track_part'],
                        takeOptionValues(e.target.selectedOptions),
                      ),
                    );
                    setState(R.assoc('resetFilters', false));
                  }}
                />
              </section>
              <section className={clsx(css.subSection)}>
                <MultiChoice
                  label={t('common:reports_tilirataosanumerot')}
                  inputId="report-tilirataosanumero"
                  items={(meta.data?.meta.tilirataosanumero || []).map(it => ({
                    key: it.value,
                    value: it.value,
                  }))}
                  resetFilters={state.resetFilters}
                  onChange={e => {
                    setState(
                      R.assocPath(
                        ['queryVariables', 'tilirataosanumero'],
                        takeOptionValues(e.target.selectedOptions),
                      ),
                    );
                    setState(R.assoc('resetFilters', false));
                  }}
                />
              </section>

              {/* Search file types */}
              <section className={clsx(css.subSection)}>
                <header></header>

                <MultiChoice
                  label={t('common:reports_file_types')}
                  inputId="report-file-type"
                  items={(meta.data?.meta.file_type || []).map(x => ({
                    key: x.value,
                    value: x.value,
                  }))}
                  resetFilters={state.resetFilters}
                  onChange={e => {
                    setState(
                      R.assocPath(
                        ['queryVariables', 'file_type'],
                        takeOptionValues(e.target.selectedOptions),
                      ),
                    );
                    setState(R.assoc('resetFilters', false));
                  }}
                />
              </section>

              <footer className="pt-4">
                {/* Search controls for doing the search, reset */}
                <div className="space-x-2">
                  <Button label={t('common:search')} onClick={doSearch} />
                  <Button label={t('common:clear')} onClick={resetSearch} />
                </div>
              </footer>
            </div>
          </section>

          <section className="col-span-2">
            <header className="text-3xl border-b-2 border-gray-500 mb-4 pb-2">
              {!searchQuery.data && t('no_search_results')}

              {searchQuery.data && (
                <div className="flex">
                  <div className="mt-1">
                    {t('search_result_count', {
                      count: resultsData?.count,
                    })}
                  </div>
                  {/* {resultsData?.totalSize && resultsData?.totalSize > 0 && (
                    <div className="ml-2">
                      <ZipDownload
                        aggregationSize={resultsData?.total}
                        usedQuery={query} TODO: need to change query format and opensearch query under the hood
                        resultTotalSize={resultsData?.totalSize}
                      />
                    </div>
                  )} */}
                </div>
              )}

              <div>
                {resultsData && (
                  <div className="flex justify-between items-end">
                    <div className={css.headerRow + ' text-base'}>
                      <Dropdown
                        label={t('common:sort')}
                        items={[
                          {
                            key: t('metadata:label_inspection_datetime'),
                            value: 'inspection_datetime',
                          },
                          {
                            key: t('metadata:label_km_start'),
                            value: 'km_start',
                          },
                        ]}
                        onChange={updateSort}
                      />
                    </div>
                    <div className={css.headerRow}>
                      <ul className={css.itemList}>
                        <li className="text-base mr-2">
                          {t('common:show_results')}
                        </li>
                        <li className={css.item}>
                          <Button
                            label={10}
                            onClick={() => handleChangePageSize(PageSize.Ten)}
<<<<<<< HEAD
                            type="secondary"
=======
                            type={
                              state.queryVariables.page_size == PageSize.Ten
                                ? 'primary'
                                : 'secondary'
                            }
>>>>>>> de957343
                            size="sm"
                          />
                        </li>
                        <li className={css.item}>
                          <Button
                            label={25}
                            onClick={() =>
                              handleChangePageSize(PageSize.TwentyFive)
                            }
<<<<<<< HEAD
                            type="secondary"
=======
                            type={
                              state.queryVariables.page_size ==
                              PageSize.TwentyFive
                                ? 'primary'
                                : 'secondary'
                            }
>>>>>>> de957343
                            size="sm"
                          />
                        </li>
                        <li className={css.item}>
                          <Button
                            label={50}
                            onClick={() => handleChangePageSize(PageSize.Fifty)}
<<<<<<< HEAD
                            type="secondary"
=======
                            type={
                              state.queryVariables.page_size == PageSize.Fifty
                                ? 'primary'
                                : 'secondary'
                            }
>>>>>>> de957343
                            size="sm"
                          />
                        </li>
                      </ul>
                    </div>
                    <ResultsPager
                      currentPage={state.queryVariables.page}
                      itemCount={resultsData.count || 0}
                      pageSize={state.queryVariables.page_size}
                      onGotoPage={setPage}
                    />
                  </div>
                )}
              </div>
            </header>

            <section>
              {!resultsData && <div>{t('common:no_results')}</div>}

              {!searchQuery.error && searchQuery.data && (
                <div>
                  <ul className="space-y-2 divide-y-2">
                    {resultsData?.raportti?.map((document, index: number) => {
                      const zipPath =
                        document.key
                          ?.split('/')
                          .slice(0, zipFileNameIndex)
                          .join('/') ?? '';

                      // Bail out if we have nothing
                      if (!document) return null;

                      return (
                        <li key={`result-${index}`}>
                          <article className="py-2 space-y-2">
                            <header>{document.file_name}</header>

                            <div className="text-xs">
                              {showAdminFields && (
                                <dl className={clsx(css.keyMetadataContainer)}>
                                  <dt>
                                    {t('common:zip_path_label')}
                                    <CopyToClipboard
                                      tooltipId={`${document.key}-zip-label`}
                                      textToCopy={zipPath}
                                    />
                                  </dt>
                                  <dd
                                    className="truncate"
                                    data-tooltip-id={`${index}-zip-name`}
                                    data-tooltip-content={zipPath}
                                  >
                                    {zipPath}
                                    <Tooltip id={`${index}-zip-name`} />
                                  </dd>
                                </dl>
                              )}
                              <dl className={clsx(css.metadataGrid)}>
                                {Object.entries(document)
                                  .filter(
                                    ([k, v]) =>
                                      !adminOnlyMetadataFields.includes(k) ||
                                      showAdminFields,
                                  )
                                  .map(([k, v], index) => (
                                    <Fragment key={index}>
                                      <dt className="truncate">
                                        {t(`metadata:label_${k}`)}
                                      </dt>
                                      <dd className="truncate">
                                        <span
                                          data-tooltip-id={`${document.key}_val_${k}`}
                                          data-tooltip-content={`${v}`}
                                        >
                                          {`${v}`}
                                        </span>
                                      </dd>
                                      <Tooltip
                                        id={`${document.key}_val_${k}`}
                                      />
                                    </Fragment>
                                  ))}
                                {document.size && (
                                  <>
                                    <dt
                                      className="truncate"
                                      title={t('metadata:label_size')}
                                    >
                                      {t('metadata:label_size')}
                                    </dt>
                                    <dd
                                      className="truncate"
                                      title={`${sizeformatter(document.size)}`}
                                    >
                                      <span
                                        data-tooltip-id={`${document.key}_val_size`}
                                        data-tooltip-content={`${sizeformatter(
                                          document.size,
                                        )}`}
                                      >
                                        {`${sizeformatter(document.size)}`}
                                      </span>
                                      <Tooltip
                                        id={`${document.key}_val_size`}
                                      />
                                    </dd>
                                  </>
                                )}
                              </dl>
                            </div>

                            <footer className="text-right space-x-2">
                              {imageKeys.find(
                                imageKey => imageKey.fileKey === document.key,
                              ) && (
                                <Button
                                  size="sm"
                                  label={t('common:show_images')}
                                  onClick={() =>
                                    document.key && handleLightBox(document.key)
                                  }
                                />
                              )}

                              <Button
                                size="sm"
                                label={t('common:download')}
                                onClick={() => {
                                  if (!document.key || !document.file_name) {
                                    return;
                                  }
                                  const opts = {
                                    key: document.key,
                                    fileName: document.file_name,
                                  };

                                  getFileUrl.mutate(opts);
                                }}
                              />
                            </footer>
                          </article>
                        </li>
                      );
                    })}
                  </ul>
                </div>
              )}
            </section>
          </section>
        </div>
      </div>

      <Lightbox
        open={lightboxOpen}
        close={() => setLightboxOpen(false)}
        slides={imageUrls.map((imageUrl, idx) => {
          return {
            src: imageUrl,
            alt: `Image(${idx + 1})`,
          };
        })}
      />
    </div>
  );
};

ReportsIndex.requiredRole = RaitaRole.Read;

export default ReportsIndex;

//

export type StaticProps = {
  locale: App.Locales;
};

type ReportsState = {
  resetFilters: boolean;
  debug?: boolean;
  waitingToUpdateSearchQuery: boolean;
  queryVariables: Search_RaporttiQueryVariables;
};

export enum PageSize {
  Ten = 10,
  TwentyFive = 25,
  Fifty = 50,
}

type ReportFilters = Record<string, string>;<|MERGE_RESOLUTION|>--- conflicted
+++ resolved
@@ -135,11 +135,6 @@
     setState(R.assocPath(['waitingToUpdateSearchQuery'], true));
   };
   const updateSort = (event: SyntheticEvent<HTMLSelectElement, Event>) => {
-<<<<<<< HEAD
-    console.log(event.currentTarget.value);
-
-=======
->>>>>>> de957343
     setState(
       R.assocPath(
         ['queryVariables', 'order_by_variable'],
@@ -398,15 +393,11 @@
                           <Button
                             label={10}
                             onClick={() => handleChangePageSize(PageSize.Ten)}
-<<<<<<< HEAD
-                            type="secondary"
-=======
                             type={
                               state.queryVariables.page_size == PageSize.Ten
                                 ? 'primary'
                                 : 'secondary'
                             }
->>>>>>> de957343
                             size="sm"
                           />
                         </li>
@@ -416,16 +407,12 @@
                             onClick={() =>
                               handleChangePageSize(PageSize.TwentyFive)
                             }
-<<<<<<< HEAD
-                            type="secondary"
-=======
                             type={
                               state.queryVariables.page_size ==
                               PageSize.TwentyFive
                                 ? 'primary'
                                 : 'secondary'
                             }
->>>>>>> de957343
                             size="sm"
                           />
                         </li>
@@ -433,15 +420,11 @@
                           <Button
                             label={50}
                             onClick={() => handleChangePageSize(PageSize.Fifty)}
-<<<<<<< HEAD
-                            type="secondary"
-=======
                             type={
                               state.queryVariables.page_size == PageSize.Fifty
                                 ? 'primary'
                                 : 'secondary'
                             }
->>>>>>> de957343
                             size="sm"
                           />
                         </li>
