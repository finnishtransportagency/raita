import { OpenSearchRepository } from '../adapters/openSearchRepository';
import { IMetadataStorageInterface } from '../types/portDataStorage';
import { FileMetadataEntry } from '../types';
import getConfig from '../config';
import { RaitaOpenSearchClient } from '../clients/openSearchClient';

export type IStorageBackend = 'openSearch';

export default class MetadataPort implements IMetadataStorageInterface {
  #backend: IMetadataStorageInterface;

  constructor({ storageBackend }: { storageBackend: IStorageBackend }) {
    const config = getConfig();
    const backends: Record<IStorageBackend, () => IMetadataStorageInterface> = {
      // OPEN: Figure out if better way of accessing the region would be Stack.of(this).region approach
      openSearch: () => {
        return new OpenSearchRepository({
          dataIndex: config.openSearchMetadataIndex,
<<<<<<< HEAD
          openSearchClient: new RaitaOpenSearchClient({
            region: config.region,
            openSearchDomain: config.openSearchDomain,
          }),
        });
      },
=======
          region: config.region,
          openSearchDomain: config.openSearchDomainName,
        }),
>>>>>>> d47c47ab
    };
    this.#backend = backends[storageBackend]();
  }

  saveFileMetadata = (data: FileMetadataEntry[]) => {
    return this.#backend.saveFileMetadata(data);
  };
}<|MERGE_RESOLUTION|>--- conflicted
+++ resolved
@@ -16,18 +16,12 @@
       openSearch: () => {
         return new OpenSearchRepository({
           dataIndex: config.openSearchMetadataIndex,
-<<<<<<< HEAD
           openSearchClient: new RaitaOpenSearchClient({
             region: config.region,
-            openSearchDomain: config.openSearchDomain,
+            openSearchDomain: config.openSearchDomainName,
           }),
         });
       },
-=======
-          region: config.region,
-          openSearchDomain: config.openSearchDomainName,
-        }),
->>>>>>> d47c47ab
     };
     this.#backend = backends[storageBackend]();
   }
